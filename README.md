# PDND Interoperability - Party Process Micro Service

---

## Deployment configuration

In order to properly deploy this component, some environment variables need to be configured.

### Dynamic content for onboarding contracts

This component offers a mechanism of data injection in onboarding contract HTML templates.
Currently, the available variables are the following:

| Variable name | Notes                                                                                                    |
| ------------- |----------------------------------------------------------------------------------------------------------|
| **institutionName** | name of the institution this onboarding is for                                                        |
| **institutionMail** | digital address of the institution                                                  |
| **manager** | name, surname and tax code of the institution MANAGER                                   |
| **users** | a set of rows each containing the name, the surname, the tax code and the role of a user |

For example:

| Variable name | Notes                                                                                                                           |
| ------------- |---------------------------------------------------------------------------------------------------------------------------------|
| **institutionName** | Comune di Sessa Aurunca                                                                                                         |
| **institutionMail** | test@pecmail.com                                                                                                                |
| **manager** | Mario Rossi, Codice fiscale: MRRSSS                                                                                             |
| **users** | Gianni Brera, Codice fiscale: MRRSSSSSSS, Ruolo: SUB_DELEGATE<BR/>Mario Sconcerti, Codice fiscale: MRRSSSSSSS, Ruolo: DELEGATE |

:warning: Please mind that, so far, both "`, Codice fiscale: `" and "`Ruolo: `" are still hardcoded in our vanilla templating engine.

##### Syntax

The syntax you MUST adopt in your HTML templates is the following: `${VARIABLE_NAME}`, e.g.: `${institutionName}`

---

### File storage engine

These variables configure the connection to the storage holding the component file artifacts. The storage can be either local or remote.

| Variable name | Variable type | Notes |
| ------------- | ------------- | ----- |
| **STORAGE_TYPE** | String | Admittable values are: `File`, `S3`, `BlobStorage` |
| **STORAGE_CONTAINER** | String | Defines the container holding the data (e.g.: S3 bucket name) |
| **STORAGE_ENDPOINT** | String | Defines the remote endpoint to connect to |
| **STORAGE_APPLICATION_ID** | String | Defines the user credential to access the remote endpoint |
| **STORAGE_APPLICATION_SECRET** | String | Defines the user password to access the remote endpoint |

:warning: - for the usage of **STORAGE_TYPE** `File` all the other File storage property values are necessary, but basically useless. 

---

### Mail engine

These properties define the connection parameters to the SMTP server sending the e-mails.

| Variable name | Variable type | Notes |
| ------------- | ------------- | ----- |
| **MAIL_SENDER_ADDRESS** | String | Component mail sender address, e.g.: pagopa-interop@test.me |
| **SMTP_USR** | String | SMTP username |
| **SMTP_PSW** | String | SMTP user password |
| **SMTP_SERVER** | String | SMTP server address |
| **SMTP_PORT** | Integer | SMTP server port |

---

### Onboarding mail template configuration

These properties define the configuration for building a proper onboarding template mail according to deployment needs.  

| Variable name | Variable type | Notes |
| ------------- | ------------- | ----- |
| **MAIL_TEMPLATE_PATH** | String | Defines the link to the storage path containing the [mail template](#mail-template) |
| **MAIL_CONFIRM_PLACEHOLDER_NAME** | String | **Optional** variable. It defines the name of the placeholder holding the onboarding confirmation link. By default, the placeholder name is `confirmTokenURL` |
| **MAIL_ONBOARDING_CONFIRMATION_LINK** | String | Defines the link to the onboarding confirmation (e.g.: `http://pagopa.it/onboarding-confirmation?token=`)|
| **MAIL_REJECT_PLACEHOLDER_NAME** | String | **Optional** variable. It defines the name of the placeholder holding the onboarding rejection link. By default, the placeholder name is `rejectTokenURL` |
| **MAIL_ONBOARDING_REJECTION_LINK** | String | Defines the link to the onboarding rejection (e.g.: `http://pagopa.it/onboarding-reject?token=`)|

---

### Mail template

For onboarding mails, users MUST define a specific mail template, according to the following rules.
This template must be a JSON format with the following schema:

```json
{
   "$id": "https://pagopa.it/mail-template.schema.json",
   "$schema": "https://json-schema.org/draft/2020-12/schema",
   "type": "object", 
   "title": "MailTemplate",
   "required": [ "subject", "body" ],
   "properties": {
       "subject": {
           "type": "string",
           "description": "The subject of the e-mail."
       },
       "body": {
           "type": "string",
           "description": "The template mail"
       },
       "encoded": {
           "description": "Flag specifying if the template is Base64 encoded",
           "type": "boolean"
       }
   }
}
```

For example:

```json
   {
    "subject": "hello there", //mail subject, currently placeholders not supported here
    "body": "This is an onboarding confirmation link: ${confirmTokenURL}", // template with placeholder 
    "encoded": false //optional
   }
```

where:  

- `subject` contains the subject of the email. It may be or not Base64 UTF-8 encoded
- `body` contains the template of the email body. It may be or not Base64 UTF-8 encoded
- `encoded` represents an optional flag that, if set to true, means that the template has both subject and body Base64 encoded.  

:warning: If you choose to encode the data, please mind that both `subject` and `body` MUST be encoded.  

---

So far, the mail template supports two different placeholders:

- a placeholder for the onboarding confirmation link, (`${confirmTokenURL}`)
- a placeholder for the onboarding rejection link (`${rejectTokenURL}`)

The placeholders MUST be defined according to the following syntax: `${PLACEHOLDER_NAME}`.  
E.g.: `this is the confirmation token: ${confirmTokenURL}`.

Please, [see here](#onboarding-mail-template-configuration) for further details.

---

For each email, this service automatically interpolates the current onboarding token value to each of the placeholders. For example, assuming that:
- you've defined the following `confirmTokenURL` placeholder: `http://pagopa.it/onboarding-confirmation?token=`
- you're doing an onboarding with token value `y4d4y4d4`

at runtime the email will contain the following link:

`http://pagopa.it/onboarding-confirmation?token=y4d4y4d4`

---

<<<<<<< HEAD
### DESTINATION MAILS
:warning: This env is mandatory in non production environment

This env var must be set to prevent sending emails directly to the institution.

| Variable name | Variable type | Notes |
| ------------- | ------------- | ----- |
| **DESTINATION_MAILS** | String | Defines a comma separated list of emails|
=======
### Well-Known url set up
To verify JWT a well-known url must be set.

| Variable name | Variable type | Notes |
| ------------- | ------------- | ----- |
| **WELL_KNOWN_URL** | String | Define the Well-Known endpoint url used to verify incoming JWTs|

---
### Signature configuration
Signature verification need to set these env vars:

| Variable name | Variable type | Notes |
| ------------- | ------------- | ----- |
| **EU_LIST_OF_TRUSTED_LISTS_URL** | String | URL of the european List Of Trusted List [see](https://esignature.ec.europa.eu/efda/tl-browser/#/screen/tl/EU)|
| **EU_OFFICIAL_JOURNAL_URL** | String | URL of the Official Journal URL where the EU trusted certificates are listed [see](https://eur-lex.europa.eu/legal-content/EN/TXT/?uri=uriserv:OJ.C_.2019.276.01.0001.01.ENG)|

>>>>>>> cab9d5a2




<|MERGE_RESOLUTION|>--- conflicted
+++ resolved
@@ -150,8 +150,7 @@
 
 ---
 
-<<<<<<< HEAD
-### DESTINATION MAILS
+### Destination mails
 :warning: This env is mandatory in non production environment
 
 This env var must be set to prevent sending emails directly to the institution.
@@ -159,7 +158,9 @@
 | Variable name | Variable type | Notes |
 | ------------- | ------------- | ----- |
 | **DESTINATION_MAILS** | String | Defines a comma separated list of emails|
-=======
+
+---
+
 ### Well-Known url set up
 To verify JWT a well-known url must be set.
 
@@ -176,8 +177,3 @@
 | **EU_LIST_OF_TRUSTED_LISTS_URL** | String | URL of the european List Of Trusted List [see](https://esignature.ec.europa.eu/efda/tl-browser/#/screen/tl/EU)|
 | **EU_OFFICIAL_JOURNAL_URL** | String | URL of the Official Journal URL where the EU trusted certificates are listed [see](https://eur-lex.europa.eu/legal-content/EN/TXT/?uri=uriserv:OJ.C_.2019.276.01.0001.01.ENG)|
 
->>>>>>> cab9d5a2
-
-
-
-
