--- conflicted
+++ resolved
@@ -84,15 +84,6 @@
     lazy val core      = namespace %% "scalamock" % scalaMockVersion
   }
 
-<<<<<<< HEAD
-  private[this] object jackson {
-    lazy val namespace   = "com.fasterxml.jackson.core"
-    lazy val core        = namespace % "jackson-core"        % jacksonVersion
-    lazy val annotations = namespace % "jackson-annotations" % jacksonVersion
-    lazy val databind    = namespace % "jackson-databind"    % jacksonVersion
-  }
-=======
->>>>>>> 2c0d5931
 
   private[this] object awssdk {
     lazy val namespace = "software.amazon.awssdk"
