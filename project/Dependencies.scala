--- conflicted
+++ resolved
@@ -112,7 +112,6 @@
       // For making Java 12 happy
       "javax.annotation" % "javax.annotation-api" % "1.3.2" % "compile",
       //
-<<<<<<< HEAD
       akka.actorTyped                     % Compile,
       akka.actor                          % Compile,
       akka.persistence                    % Compile,
@@ -133,34 +132,11 @@
       akka.slf4j                          % Compile,
       kamon.bundle                        % Compile,
       kamon.prometheus                    % Compile,
+      azure.storageBlob                   % Compile,
+      awssdk.s3                           % Compile,
       akka.testkit                        % Test,
       scalatest.core                      % Test,
       scalamock.core                      % Test
-=======
-      akka.actorTyped                % Compile,
-      akka.actor                     % Compile,
-      akka.persistence               % Compile,
-      akka.stream                    % Compile,
-      akka.http                      % Compile,
-      akka.httpJson                  % Compile,
-      akka.management                % Compile,
-      openapi4j.operationValidator   % Compile,
-      mustache.compiler              % Compile,
-      pagopa.partyManagementClient   % Compile,
-      pagopa.partyProxyClient        % Compile,
-      pagopa.attributeRegistryClient % Compile,
-      courier.mail                   % Compile,
-      itextpdf.core                  % Compile,
-      logback.classic                % Compile,
-      akka.slf4j                     % Compile,
-      kamon.bundle                   % Compile,
-      kamon.prometheus               % Compile,
-      azure.storageBlob              % Compile,
-      awssdk.s3                      % Compile,
-      akka.testkit                   % Test,
-      scalatest.core                 % Test,
-      scalamock.core                 % Test
->>>>>>> 67c489fe
     )
     lazy val client: Seq[ModuleID] =
       Seq(
