object Versions {
  lazy val akkaHttpJson4sVersion = "1.38.2"
  lazy val akkaHttpVersion       = "10.2.6"
  lazy val akkaManagementVersion = "1.1.1"
  lazy val akkaVersion           = "2.6.17"
  lazy val catsVersion           = "2.8.0"
  lazy val courierVersion        = "3.0.1"
  lazy val dssVersion            = "5.10.1"
  lazy val jacksonVersion        = "2.11.4"
  lazy val json4sVersion         = "4.0.4"
  lazy val kamonVersion          = "2.5.5"
  lazy val logbackVersion        = "1.2.11"
  lazy val mustacheVersion       = "0.9.10"
  lazy val scalaMockVersion      = "5.2.0"
  lazy val scalatestVersion      = "3.2.12"
}

object PagopaVersions {
<<<<<<< HEAD
  lazy val commonsVersion                = "0.1.7"
  lazy val partyManagementVersion        = "0.1.37"
  lazy val partyProxyVersion             = "0.1.x-SNAPSHOT"
=======
  lazy val commonsVersion         = "0.1.7"
  lazy val partyManagementVersion = "0.1.x-SNAPSHOT"
  lazy val partyProxyVersion      = "0.1.14"
>>>>>>> 2b9ecaee
}<|MERGE_RESOLUTION|>--- conflicted
+++ resolved
@@ -16,13 +16,7 @@
 }
 
 object PagopaVersions {
-<<<<<<< HEAD
-  lazy val commonsVersion                = "0.1.7"
-  lazy val partyManagementVersion        = "0.1.37"
-  lazy val partyProxyVersion             = "0.1.x-SNAPSHOT"
-=======
   lazy val commonsVersion         = "0.1.7"
   lazy val partyManagementVersion = "0.1.x-SNAPSHOT"
   lazy val partyProxyVersion      = "0.1.14"
->>>>>>> 2b9ecaee
 }