--- conflicted
+++ resolved
@@ -7,10 +7,7 @@
   lazy val azureStorageBlobVersion = "12.14.1"
   lazy val catsVersion             = "2.6.1"
   lazy val courierVersion          = "3.0.1"
-<<<<<<< HEAD
   lazy val dssVersion              = "5.9"
-=======
->>>>>>> upgradeClients
   lazy val jacksonVersion          = "2.11.4"
   lazy val json4sVersion           = "4.0.3"
   lazy val kamonVersion            = "2.2.3"
