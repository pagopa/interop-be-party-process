--- conflicted
+++ resolved
@@ -18,15 +18,8 @@
 }
 
 object PagopaVersions {
-<<<<<<< HEAD
-  lazy val commonsVersion                = "0.1.1-SNAPSHOT"
-  lazy val partyManagementVersion        = "0.0.0"
-  lazy val partyProxyVersion             = "0.1.3-SNAPSHOT"
-  lazy val userRegistryManagementVersion = "0.1.1-SNAPSHOT"
-=======
   lazy val commonsVersion                = "0.1.1"
   lazy val partyManagementVersion        = "0.1.7"
   lazy val partyProxyVersion             = "0.1.3"
   lazy val userRegistryManagementVersion = "0.1.1"
->>>>>>> 5f377719
 }