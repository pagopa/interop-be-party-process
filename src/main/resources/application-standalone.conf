--- conflicted
+++ resolved
@@ -28,31 +28,22 @@
 
 uservice-party-process {
   port = 8088
-<<<<<<< HEAD
   user-registry-api-key = ${USER_REGISTRY_API_KEY}
-=======
 
   eu_list_of_trusted_lists_url = "eu_list_of_trusted_lists_url"
   eu_official_journal_url   = "eu_official_journal_url"
->>>>>>> cab9d5a2
 
   mail-template {
     path = "src/test/resources/mail-template.json"
     confirm-token {
       name = "confirmTokenURL"
-<<<<<<< HEAD
       name = ${?MAIL_CONFIRM_PLACEHOLDER_NAME}
-=======
->>>>>>> cab9d5a2
       placeholder = "https://gateway.interop.pdnd.dev/ui/conferma-registrazione?jwt="
     }
 
     reject-token {
       name = "rejectTokenURL"
-<<<<<<< HEAD
       name = ${?MAIL_REJECT_PLACEHOLDER_NAME}
-=======
->>>>>>> cab9d5a2
       placeholder = "https://gateway.interop.pdnd.dev/ui/cancella-registrazione?jwt="
     }
   }
