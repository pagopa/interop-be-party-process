--- conflicted
+++ resolved
@@ -1,217 +1,113 @@
-<<<<<<< HEAD
-include "kamon"
-
-akka {
-  loglevel = "DEBUG"
-  logging-filter = "akka.event.slf4j.Slf4jLoggingFilter"
-  loggers = ["akka.event.slf4j.Slf4jLogger"]
-}
-
-
-akka.management {
-  http {
-    hostname = "0.0.0.0"
-    route-providers-read-only = false
-  }
-
-  health-checks {
-    readiness-checks {
-      ready = "it.pagopa.interop.partyprocess.server.impl.HealthCheck"
-    }
-    liveness-checks {
-      live = "it.pagopa.interop.partyprocess.server.impl.LiveCheck"
-    }
-  }
-}
-
-
-
-party-process {
-  port = 8088
-  signature-validation-enabled = true
-  signature-validation-enabled = ${?SIGNATURE_VALIDATION_ENABLED}
-  user-registry-api-key = ${USER_REGISTRY_API_KEY}
-  destination-mails= ${?DESTINATION_MAILS}
-  eu_list_of_trusted_lists_url = ${EU_LIST_OF_TRUSTED_LISTS_URL}
-  eu_official_journal_url = ${EU_OFFICIAL_JOURNAL_URL}
-
-  jwt {
-    audience = [ ${?MAIN_AUDIENCE} ]
-  }
-
-  storage {
-    container = "local"
-  }
-
-  mail-template {
-    path = "src/test/resources/mail-template.json"
-    onboarding-mail-placeholders {
-      userName = "requesterName"
-      userSurname = "requesterSurname"
-      userTaxCode = "requesterTaxCode"
-      product = "productName"
-      confirm-token {
-          name = "confirmTokenURL"
-          name = ${?MAIL_CONFIRM_PLACEHOLDER_NAME}
-          placeholder = "https://gateway.interop.pdnd.dev/ui/conferma-registrazione?jwt="
-          placeholder = ${?MAIL_ONBOARDING_CONFIRMATION_LINK}
-      }
-      reject-token {
-          name = "rejectTokenURL"
-          name = ${?MAIL_REJECT_PLACEHOLDER_NAME}
-          placeholder = "https://gateway.interop.pdnd.dev/ui/cancella-registrazione?jwt="
-          placeholder = ${?MAIL_ONBOARDING_CONFIRMATION_LINK}
-      }
-      institution-info {
-        institutionType = "overriding-institutionType"
-        description = "overriding-description"
-        digitalAddress = "overriding-digitalAddress"
-        address = "overriding-address"
-        taxCode = "overriding-taxCode"
-      }
-      billing {
-        pricingPlan = "billing-pricingPlan"
-        vatNumber = "billing-vatNumber"
-        recipientCode = "billing-recipientCode"
-      }
-    }
-  }
-
-  services {
-     party-management = "http://localhost:8088"
-     party-proxy = "http://localhost:8088"
-     user-registry-management = "http://localhost:8088"
-  }
-
-}
-
-interop-commons {
-  storage {
-    type = "File"
-    endpoint = "local"
-    application {
-      id = "local"
-      secret = "local"
-    }
-  }
-
-  mail {
-    sender = ${SMTP_USR}
-    smtp {
-      server = ${SMTP_HOST}
-      port = ${SMTP_PORT}
-      user = ${SMTP_USR}
-      password = ${SMTP_PSW}
-      ssl = true
-    }
-  }
-
-  jwt {
-    public-keys {
-      url = ${WELL_KNOWN_URL}
-    }
-  }
-}
-=======
-include "kamon"
-
-akka {
-  loglevel = "DEBUG"
-  logging-filter = "akka.event.slf4j.Slf4jLoggingFilter"
-  loggers = ["akka.event.slf4j.Slf4jLogger"]
-}
-
-
-akka.management {
-  http {
-    hostname = "0.0.0.0"
-    route-providers-read-only = false
-  }
-
-  health-checks {
-    readiness-checks {
-      ready = "it.pagopa.interop.partyprocess.server.impl.HealthCheck"
-    }
-    liveness-checks {
-      live = "it.pagopa.interop.partyprocess.server.impl.LiveCheck"
-    }
-  }
-}
-
-
-
-party-process {
-  port = 8088
-  signature-validation-enabled = true
-  signature-validation-enabled = ${?SIGNATURE_VALIDATION_ENABLED}
-  user-registry-api-key = ${USER_REGISTRY_API_KEY}
-  destination-mails= ${?DESTINATION_MAILS}
-  eu_list_of_trusted_lists_url = ${EU_LIST_OF_TRUSTED_LISTS_URL}
-  eu_official_journal_url = ${EU_OFFICIAL_JOURNAL_URL}
-
-  jwt {
-    audience = ${?ACCEPTED_AUDIENCES}
-  }
-
-  storage {
-    container = "local"
-  }
-
-  mail-template {
-    path = "src/test/resources/mail-template.json"
-    onboarding-mail-placeholders {
-      userName = "requesterName"
-      userSurname = "requesterSurname"
-      userTaxCode = "requesterTaxCode"
-      product = "productName"
-      confirm-token {
-          name = "confirmTokenURL"
-          name = ${?MAIL_CONFIRM_PLACEHOLDER_NAME}
-          placeholder = "https://gateway.interop.pdnd.dev/ui/conferma-registrazione?jwt="
-          placeholder = ${?MAIL_ONBOARDING_CONFIRMATION_LINK}
-      }
-      reject-token {
-          name = "rejectTokenURL"
-          name = ${?MAIL_REJECT_PLACEHOLDER_NAME}
-          placeholder = "https://gateway.interop.pdnd.dev/ui/cancella-registrazione?jwt="
-          placeholder = ${?MAIL_ONBOARDING_CONFIRMATION_LINK}
-      }
-    }
-  }
-
-  services {
-     party-management = "http://localhost:8088"
-     party-proxy = "http://localhost:8088"
-     user-registry-management = "http://localhost:8088"
-  }
-
-}
-
-interop-commons {
-  storage {
-    type = "File"
-    endpoint = "local"
-    application {
-      id = "local"
-      secret = "local"
-    }
-  }
-
-  mail {
-    sender = ${SMTP_USR}
-    smtp {
-      server = ${SMTP_HOST}
-      port = ${SMTP_PORT}
-      user = ${SMTP_USR}
-      password = ${SMTP_PSW}
-      ssl = true
-    }
-  }
-
-  jwt {
-    public-keys {
-      url = ${WELL_KNOWN_URL}
-    }
-  }
-}
->>>>>>> 7d05a578
+include "kamon"
+
+akka {
+  loglevel = "DEBUG"
+  logging-filter = "akka.event.slf4j.Slf4jLoggingFilter"
+  loggers = ["akka.event.slf4j.Slf4jLogger"]
+}
+
+
+akka.management {
+  http {
+    hostname = "0.0.0.0"
+    route-providers-read-only = false
+  }
+
+  health-checks {
+    readiness-checks {
+      ready = "it.pagopa.interop.partyprocess.server.impl.HealthCheck"
+    }
+    liveness-checks {
+      live = "it.pagopa.interop.partyprocess.server.impl.LiveCheck"
+    }
+  }
+}
+
+
+
+party-process {
+  port = 8088
+  signature-validation-enabled = true
+  signature-validation-enabled = ${?SIGNATURE_VALIDATION_ENABLED}
+  user-registry-api-key = ${USER_REGISTRY_API_KEY}
+  destination-mails= ${?DESTINATION_MAILS}
+  eu_list_of_trusted_lists_url = ${EU_LIST_OF_TRUSTED_LISTS_URL}
+  eu_official_journal_url = ${EU_OFFICIAL_JOURNAL_URL}
+
+  jwt {
+    audience = ${?ACCEPTED_AUDIENCES}
+  }
+
+  storage {
+    container = "local"
+  }
+
+  mail-template {
+    path = "src/test/resources/mail-template.json"
+    onboarding-mail-placeholders {
+      userName = "requesterName"
+      userSurname = "requesterSurname"
+      userTaxCode = "requesterTaxCode"
+      product = "productName"
+      confirm-token {
+          name = "confirmTokenURL"
+          name = ${?MAIL_CONFIRM_PLACEHOLDER_NAME}
+          placeholder = "https://gateway.interop.pdnd.dev/ui/conferma-registrazione?jwt="
+          placeholder = ${?MAIL_ONBOARDING_CONFIRMATION_LINK}
+      }
+      reject-token {
+          name = "rejectTokenURL"
+          name = ${?MAIL_REJECT_PLACEHOLDER_NAME}
+          placeholder = "https://gateway.interop.pdnd.dev/ui/cancella-registrazione?jwt="
+          placeholder = ${?MAIL_ONBOARDING_CONFIRMATION_LINK}
+      }
+      institution-info {
+        institutionType = "overriding-institutionType"
+        description = "overriding-description"
+        digitalAddress = "overriding-digitalAddress"
+        address = "overriding-address"
+        taxCode = "overriding-taxCode"
+      }
+      billing {
+        pricingPlan = "billing-pricingPlan"
+        vatNumber = "billing-vatNumber"
+        recipientCode = "billing-recipientCode"
+      }
+    }
+  }
+
+  services {
+     party-management = "http://localhost:8088"
+     party-proxy = "http://localhost:8088"
+     user-registry-management = "http://localhost:8088"
+  }
+
+}
+
+interop-commons {
+  storage {
+    type = "File"
+    endpoint = "local"
+    application {
+      id = "local"
+      secret = "local"
+    }
+  }
+
+  mail {
+    sender = ${SMTP_USR}
+    smtp {
+      server = ${SMTP_HOST}
+      port = ${SMTP_PORT}
+      user = ${SMTP_USR}
+      password = ${SMTP_PSW}
+      ssl = true
+    }
+  }
+
+  jwt {
+    public-keys {
+      url = ${WELL_KNOWN_URL}
+    }
+  }
+}