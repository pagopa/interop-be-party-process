include "kamon"

akka {
  loglevel = "INFO"
  management {
    http {
      hostname = "0.0.0.0"
    }
    health-checks {
      readiness-checks {
        ready = "it.pagopa.pdnd.interop.uservice.partyprocess.server.impl.HealthCheck"
      }
      liveness-checks {
        live = "it.pagopa.pdnd.interop.uservice.partyprocess.server.impl.LiveCheck"
      }
    }
  }
}

uservice-party-process {
  port = 8088
  user-registry-api-key = ${USER_REGISTRY_API_KEY}
<<<<<<< HEAD
  destination-mails = ${DESTINATION_MAILS}
=======
  destination-mails= ${?DESTINATION_MAILS}
>>>>>>> 2c0d5931
  eu_list_of_trusted_lists_url = ${EU_LIST_OF_TRUSTED_LISTS_URL}
  eu_official_journal_url = ${EU_OFFICIAL_JOURNAL_URL}

  mail-template {
    path = ${MAIL_TEMPLATE_PATH}

    onboarding-mail-placeholders {
      userName = "requesterName"
      userSurname = "requesterSurname"
      userTaxCode = "requesterTaxCode"
      product = "productName"
      confirm-token {
        name = "confirmTokenURL"
        name = ${?MAIL_CONFIRM_PLACEHOLDER_NAME}
        placeholder = ${MAIL_ONBOARDING_CONFIRMATION_LINK}
      }
      reject-token {
        name = "rejectTokenURL"
        name = ${?MAIL_REJECT_PLACEHOLDER_NAME}
        placeholder = ${MAIL_ONBOARDING_REJECTION_LINK}
      }
    }
  }
}

pdnd-interop-commons {
  storage {
    type = ${STORAGE_TYPE}
    container = ${STORAGE_CONTAINER}
    endpoint = ${STORAGE_ENDPOINT}
    application {
      id = ${STORAGE_APPLICATION_ID}
      secret = ${STORAGE_APPLICATION_SECRET}
    }
  }

  mail {
    sender = ${SMTP_USR}
    smtp {
      server = ${SMTP_HOST}
      port = ${SMTP_PORT}
      user = ${SMTP_USR}
      password = ${SMTP_PSW}
      ssl = ${?SMTP_SSL}
    }
  }

  jwt {
    public-keys {
      url = ${WELL_KNOWN_URL}
    }
  }
}

services {
  party-management = ${PARTY_MANAGEMENT_URL}
  party-proxy = ${PARTY_PROXY_URL}
  attribute-registry = ${ATTRIBUTE_REGISTRY_URL}
  user-registry-management = ${USER_REGISTRY_MANAGEMENT_URL}
}<|MERGE_RESOLUTION|>--- conflicted
+++ resolved
@@ -20,11 +20,7 @@
 uservice-party-process {
   port = 8088
   user-registry-api-key = ${USER_REGISTRY_API_KEY}
-<<<<<<< HEAD
-  destination-mails = ${DESTINATION_MAILS}
-=======
   destination-mails= ${?DESTINATION_MAILS}
->>>>>>> 2c0d5931
   eu_list_of_trusted_lists_url = ${EU_LIST_OF_TRUSTED_LISTS_URL}
   eu_official_journal_url = ${EU_OFFICIAL_JOURNAL_URL}
 
