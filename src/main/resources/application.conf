--- conflicted
+++ resolved
@@ -58,11 +58,7 @@
       port = ${SMTP_PORT}
       user = ${SMTP_USR}
       password = ${SMTP_PSW}
-<<<<<<< HEAD
-      ssl = ${SMTP_SSL}
-=======
       ssl = ${?SMTP_SSL}
->>>>>>> 374c23d2
     }
   }
 
