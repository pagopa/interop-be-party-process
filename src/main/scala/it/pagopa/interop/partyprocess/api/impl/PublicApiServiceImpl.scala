package it.pagopa.interop.partyprocess.api.impl

import akka.http.scaladsl.marshalling.ToEntityMarshaller
import akka.http.scaladsl.model.StatusCodes
import akka.http.scaladsl.server.Directives.{onComplete, withRequestTimeout}
import akka.http.scaladsl.server.Route
import akka.http.scaladsl.server.directives.FileInfo
import com.typesafe.scalalogging.Logger
import it.pagopa.interop.commons.logging.{CanLogContextFields, ContextFieldsToLog}
import it.pagopa.interop.commons.utils.TypeConversions._
import it.pagopa.interop.commons.utils.errors.GenericComponentErrors.ResourceConflictError
import it.pagopa.interop.partymanagement.client.model.{Problem => _}
import it.pagopa.interop.partyprocess.api.PublicApiService
import it.pagopa.interop.partyprocess.common.system.ApplicationConfiguration
import it.pagopa.interop.partyprocess.error.PartyProcessErrors._
import it.pagopa.interop.partyprocess.model._
import it.pagopa.interop.partyprocess.service._

import java.io.File
import java.nio.file.Files
import scala.concurrent.{ExecutionContext, Future}
import scala.util.{Failure, Success}
import it.pagopa.interop.partymanagement.client.model.TokenInfo
import java.util.UUID

class PublicApiServiceImpl(
  partyManagementService: PartyManagementService,
  userRegistryManagementService: UserRegistryManagementService,
  signatureService: SignatureService,
  signatureValidationService: SignatureValidationService
)(implicit ec: ExecutionContext)
    extends PublicApiService {

  private val logger = Logger.takingImplicit[ContextFieldsToLog](this.getClass)

  /** Code: 200, Message: successful operation
    * Code: 400, Message: Invalid ID supplied, DataType: Problem
    * Code: 409, Message: Document validation failed
    *
    * These are the error code used in the document validation process:
    *
    *  * 002-100: document validation fails
    *  * 002-101: original document digest differs from incoming document one
    *  * 002-102: the signature is invalid
    *  * 002-103: signature form is not CAdES
    *  * 002-104: signature tax code is not equal to document one
    *  * 002-105: signature tax code has an invalid format
    *  * 002-106: signature tax code is not present
    *
    *  DataType: Problem
    */
  override def confirmOnboarding(tokenId: String, contract: (FileInfo, File))(implicit
    toEntityMarshallerProblem: ToEntityMarshaller[Problem],
    contexts: Seq[(String, String)]
  ): Route = withRequestTimeout(ApplicationConfiguration.confirmTokenTimeout) {
    logger.info("Confirm onboarding of token identified with {}", tokenId)
    val result: Future[Unit] = for {
<<<<<<< HEAD
      _ <- tokenId.toFutureUUID
      token = TokenInfo(id = UUID.randomUUID(), checksum = "", legals = Seq.empty)
      legalUsers <- Future.successful(Seq.empty)
      validator  <- signatureService.createDocumentValidator(Files.readAllBytes(contract._2.toPath))
      _          <- SignatureValidationService.validateSignature(signatureValidationService.isDocumentSigned(validator))
      _          <- SignatureValidationService.validateSignature(
        signatureValidationService.verifySignature(validator),
=======
      tokenIdUUID <- tokenId.toFutureUUID
      token       <- partyManagementService.verifyToken(tokenIdUUID)
      legalUsers  <- Future.traverse(token.legals)(legal => userRegistryManagementService.getUserById(legal.partyId))
      validator   <- signatureService.createDocumentValidator(Files.readAllBytes(contract._2.toPath))
      _       <- SignatureValidationService.validateSignature(signatureValidationService.isDocumentSigned(validator))
      reports <- signatureValidationService.validateDocument(validator)
      _       <- SignatureValidationService.validateSignature(
        signatureValidationService.verifySignature(reports),
>>>>>>> 98f53199
        signatureValidationService.verifyDigest(validator, token.checksum),
        signatureValidationService.verifyManagerTaxCode(reports, legalUsers)
      )
<<<<<<< HEAD
      _          <- Future.traverse(token.legals)(legal => userRegistryManagementService.getUserById(legal.partyId))
      _          <- partyManagementService.consumeToken(token.id, contract)
=======
      _       <- partyManagementService.consumeToken(token.id, contract)
>>>>>>> 98f53199
    } yield ()

    onComplete(result) {
      case Success(_)                                           => confirmOnboarding204
      case Failure(InvalidSignature(signatureValidationErrors)) =>
        logger.error(
          "Error while confirming onboarding of token identified with {} - {}, reason: {}",
          tokenId,
          signatureValidationErrors.mkString(", ")
        )
        val errorResponse: Problem = Problem(
          `type` = defaultProblemType,
          status = StatusCodes.Conflict.intValue,
          title = StatusCodes.Conflict.defaultMessage,
          errors = signatureValidationErrors.map(signatureValidationError =>
            ProblemError(
              code = s"$serviceErrorCodePrefix-${signatureValidationError.code}",
              detail = signatureValidationError.msg
            )
          )
        )
        confirmOnboarding409(errorResponse)
      case Failure(ex: ResourceConflictError)                   =>
        logger.error("Error while confirming onboarding of token identified with {}", tokenId, ex)
        val errorResponse: Problem = problemOf(StatusCodes.Conflict, ex)
        confirmOnboarding409(errorResponse)
      case Failure(ex)                                          =>
        logger.error("Error while confirming onboarding of token identified with {}", tokenId, ex)
        val errorResponse: Problem = problemOf(StatusCodes.BadRequest, ConfirmOnboardingError)
        confirmOnboarding400(errorResponse)
    }
  }

  /** Code: 200, Message: successful operation
    * Code: 400, Message: Invalid ID supplied, DataType: Problem
    */
  override def invalidateOnboarding(
    tokenId: String
  )(implicit toEntityMarshallerProblem: ToEntityMarshaller[Problem], contexts: Seq[(String, String)]): Route = {
    logger.info("Invalidating onboarding for token identified with {}", tokenId)
    val result: Future[Unit] = for {
      tokenIdUUID <- tokenId.toFutureUUID
      token       <- partyManagementService.verifyToken(tokenIdUUID)
      result      <- partyManagementService.invalidateToken(token.id)
    } yield result

    onComplete(result) {
      case Success(_)                         => invalidateOnboarding204
      case Failure(ex: ResourceConflictError) =>
        logger.error("Error while confirming onboarding of token identified with {}", tokenId, ex)
        val errorResponse: Problem = problemOf(StatusCodes.Conflict, ex)
        confirmOnboarding409(errorResponse)
      case Failure(ex)                        =>
        logger.error("Error while invalidating onboarding for token identified with {}", tokenId, ex)
        val errorResponse: Problem = problemOf(StatusCodes.BadRequest, InvalidateOnboardingError)
        invalidateOnboarding400(errorResponse)

    }

  }

}<|MERGE_RESOLUTION|>--- conflicted
+++ resolved
@@ -20,8 +20,6 @@
 import java.nio.file.Files
 import scala.concurrent.{ExecutionContext, Future}
 import scala.util.{Failure, Success}
-import it.pagopa.interop.partymanagement.client.model.TokenInfo
-import java.util.UUID
 
 class PublicApiServiceImpl(
   partyManagementService: PartyManagementService,
@@ -55,15 +53,6 @@
   ): Route = withRequestTimeout(ApplicationConfiguration.confirmTokenTimeout) {
     logger.info("Confirm onboarding of token identified with {}", tokenId)
     val result: Future[Unit] = for {
-<<<<<<< HEAD
-      _ <- tokenId.toFutureUUID
-      token = TokenInfo(id = UUID.randomUUID(), checksum = "", legals = Seq.empty)
-      legalUsers <- Future.successful(Seq.empty)
-      validator  <- signatureService.createDocumentValidator(Files.readAllBytes(contract._2.toPath))
-      _          <- SignatureValidationService.validateSignature(signatureValidationService.isDocumentSigned(validator))
-      _          <- SignatureValidationService.validateSignature(
-        signatureValidationService.verifySignature(validator),
-=======
       tokenIdUUID <- tokenId.toFutureUUID
       token       <- partyManagementService.verifyToken(tokenIdUUID)
       legalUsers  <- Future.traverse(token.legals)(legal => userRegistryManagementService.getUserById(legal.partyId))
@@ -72,16 +61,10 @@
       reports <- signatureValidationService.validateDocument(validator)
       _       <- SignatureValidationService.validateSignature(
         signatureValidationService.verifySignature(reports),
->>>>>>> 98f53199
         signatureValidationService.verifyDigest(validator, token.checksum),
         signatureValidationService.verifyManagerTaxCode(reports, legalUsers)
       )
-<<<<<<< HEAD
-      _          <- Future.traverse(token.legals)(legal => userRegistryManagementService.getUserById(legal.partyId))
-      _          <- partyManagementService.consumeToken(token.id, contract)
-=======
       _       <- partyManagementService.consumeToken(token.id, contract)
->>>>>>> 98f53199
     } yield ()
 
     onComplete(result) {
