package it.pagopa.interop.partyprocess.service.impl

import com.typesafe.scalalogging.Logger
import it.pagopa.geotaxonomy.client.api.GeographicTaxonomyApi
import it.pagopa.geotaxonomy.client.invoker.{ApiError, ApiRequest}
import it.pagopa.geotaxonomy.client.model.{GeographicTaxonomy => DependencyGeographicTaxonomy}
import it.pagopa.interop.commons.logging.{CanLogContextFields, ContextFieldsToLog}
import it.pagopa.interop.partyprocess.error.PartyProcessErrors.GeoTaxonomyCodeNotFound
import it.pagopa.interop.partyprocess.model.{GeographicTaxonomy, GeographicTaxonomyExt}
import it.pagopa.interop.partyprocess.service.{GeoTaxonomyInvoker, GeoTaxonomyService, replacementEntityId}

import scala.concurrent.ExecutionContext.Implicits.global
import scala.concurrent.Future

final case class GeoTaxonomyServiceImpl(invoker: GeoTaxonomyInvoker, api: GeographicTaxonomyApi)
    extends GeoTaxonomyService {
  implicit val logger = Logger.takingImplicit[ContextFieldsToLog](this.getClass())

  override def getByCode(code: String)(implicit context: Seq[(String, String)]): Future[GeographicTaxonomy] = {
    val request: ApiRequest[DependencyGeographicTaxonomy] = api.findByIdUsingGET(code)
    invokeAPI(request, s"Retrieve Geographic Taxonomy By Code ${code}", Some(code))
      .map(u => GeographicTaxonomy(code = u.code, desc = u.desc))
  }

  override def getByCodes(
    geoTaxonomycodes: Seq[String]
<<<<<<< HEAD
  )(implicit contexts: Seq[(String, String)]): Future[Seq[GeographicTaxonomy]] = {
    Future.traverse(geoTaxonomycodes)(c => getByCode(c))
  }
=======
  )(implicit contexts: Seq[(String, String)]): Future[Seq[GeographicTaxonomy]] = 
    Future.traverse(geoTaxonomycodes)(getByCode)
>>>>>>> 468e5689

  override def getExtByCode(code: String)(implicit context: Seq[(String, String)]): Future[GeographicTaxonomyExt] = {
    val request: ApiRequest[DependencyGeographicTaxonomy] = api.findByIdUsingGET(code)
    invokeAPI(request, s"Retrieve Geographic Taxonomy By Code ${code}", Some(code))
      .map(u =>
        GeographicTaxonomyExt(
          code = u.code,
          desc = u.desc,
          region = u.region,
          province = u.province,
          provinceAbbreviation = u.provinceAbbreviation,
          country = u.country,
          countryAbbreviation = u.countryAbbreviation,
          startDate = u.startDate,
          endDate = u.endDate,
          enable = u.enable
        )
      )
  }

  override def getExtByCodes(
    geoTaxonomycodes: Seq[String]
<<<<<<< HEAD
  )(implicit contexts: Seq[(String, String)]): Future[Seq[GeographicTaxonomyExt]] = {
    Future.traverse(geoTaxonomycodes)(c => getExtByCode(c))
  }
=======
  )(implicit contexts: Seq[(String, String)]): Future[Seq[GeographicTaxonomyExt]] =
    Future.traverse(geoTaxonomycodes)(getExtByCode)
>>>>>>> 468e5689

  private def invokeAPI[T](request: ApiRequest[T], logMessage: String, entityId: Option[String])(implicit
    context: ContextFieldsToLog,
    m: Manifest[T]
  ): Future[T] =
    invoker
      .invoke(
        request,
        logMessage,
        (context, logger, msg) => {
          case ex @ ApiError(code, message, _, _, _) if code == 404 =>
            logger.error(s"$msg. code > $code - message > $message", ex)(context)
            Future.failed[T](GeoTaxonomyCodeNotFound(entityId.getOrElse(replacementEntityId), message))
          case ex: ApiError[_]                                      =>
            logger.error(s"$msg. code > ${ex.code} - message > ${ex.message}", ex)(context)
            Future.failed(ex)
          case ex                                                   =>
            logger.error(s"$msg. Error: ${ex.getMessage}", ex)(context)
            Future.failed[T](ex)
        }
      )
}<|MERGE_RESOLUTION|>--- conflicted
+++ resolved
@@ -24,14 +24,9 @@
 
   override def getByCodes(
     geoTaxonomycodes: Seq[String]
-<<<<<<< HEAD
   )(implicit contexts: Seq[(String, String)]): Future[Seq[GeographicTaxonomy]] = {
-    Future.traverse(geoTaxonomycodes)(c => getByCode(c))
+    Future.traverse(geoTaxonomycodes)(getByCode)
   }
-=======
-  )(implicit contexts: Seq[(String, String)]): Future[Seq[GeographicTaxonomy]] = 
-    Future.traverse(geoTaxonomycodes)(getByCode)
->>>>>>> 468e5689
 
   override def getExtByCode(code: String)(implicit context: Seq[(String, String)]): Future[GeographicTaxonomyExt] = {
     val request: ApiRequest[DependencyGeographicTaxonomy] = api.findByIdUsingGET(code)
@@ -54,14 +49,9 @@
 
   override def getExtByCodes(
     geoTaxonomycodes: Seq[String]
-<<<<<<< HEAD
   )(implicit contexts: Seq[(String, String)]): Future[Seq[GeographicTaxonomyExt]] = {
-    Future.traverse(geoTaxonomycodes)(c => getExtByCode(c))
+    Future.traverse(geoTaxonomycodes)(getExtByCode)
   }
-=======
-  )(implicit contexts: Seq[(String, String)]): Future[Seq[GeographicTaxonomyExt]] =
-    Future.traverse(geoTaxonomycodes)(getExtByCode)
->>>>>>> 468e5689
 
   private def invokeAPI[T](request: ApiRequest[T], logMessage: String, entityId: Option[String])(implicit
     context: ContextFieldsToLog,
