package it.pagopa.interop.partyprocess.service.impl

import cats.data.ValidatedNel
import cats.implicits._
import eu.europa.esig.dss.enumerations.{DigestAlgorithm, Indication}
import eu.europa.esig.dss.model.DSSDocument
import eu.europa.esig.dss.validation.reports.Reports
import eu.europa.esig.dss.validation.{AdvancedSignature, SignedDocumentValidator}
import it.pagopa.interop.partyprocess.error.SignatureValidationError
import it.pagopa.interop.partyprocess.error.ValidationErrors._
import it.pagopa.interop.partyprocess.model.UserRegistryUser
import it.pagopa.interop.partyprocess.service.SignatureValidationService

import scala.concurrent.{ExecutionContext, Future}
import scala.jdk.CollectionConverters.IterableHasAsScala
import scala.util.matching.Regex

case object SignatureValidationServiceImpl extends SignatureValidationService {

  private final val signatureRegex: Regex = "(TINIT-)(.*)".r

  def isDocumentSigned(documentValidator: SignedDocumentValidator): ValidatedNel[SignatureValidationError, Unit] = {
    val validation: Either[SignatureValidationError, Unit] =
      Either.cond(documentValidator.getSignatures.asScala.nonEmpty, (), SignatureNotFound)

    validation match {
      case Left(throwable)  => throwable.invalidNel[Unit]
      case Right(validated) => validated.validNel[SignatureValidationError]
    }
  }

  def verifyDigest(
    documentValidator: SignedDocumentValidator,
    originalDigest: String
  ): ValidatedNel[SignatureValidationError, Unit] = {

    val signs: List[AdvancedSignature] = documentValidator.getSignatures.asScala.toList

    val isDigestVerified: Boolean = signs.exists { sign =>
      val incomingOriginals: List[DSSDocument] = documentValidator.getOriginalDocuments(sign.getId).asScala.toList
      val incomingDigests: List[String]        = incomingOriginals.map(_.getDigest(DigestAlgorithm.SHA256))
      incomingDigests.contains(originalDigest)
    }

    val validation = Either.cond(isDigestVerified, (), InvalidContractDigest)

    validation match {
      case Left(throwable)  => throwable.invalidNel[Unit]
      case Right(validated) => validated.validNel[SignatureValidationError]
    }

  }

<<<<<<< HEAD
  def verifySignature(documentValidator: SignedDocumentValidator): ValidatedNel[SignatureValidationError, Unit] = {
    val validation: Either[SignatureValidationError, Unit] = for {
      reports   <- validateDocument(documentValidator)
      validated <- isValid(reports)
    } yield validated

    validation match {
=======
  def verifySignature(reports: Reports): ValidatedNel[SignatureValidationError, Unit] =
    isValid(reports) match {
>>>>>>> 98f53199
      case Left(throwable)  => throwable.invalidNel[Unit]
      case Right(validated) => validated.validNel[SignatureValidationError]
    }

  def verifyManagerTaxCode(
    reports: Reports,
    legals: Seq[UserRegistryUser]
  ): ValidatedNel[SignatureValidationError, Unit] = {

    val validation: Either[SignatureValidationError, Unit] = for {
      signatureTaxCode <- extractTaxCode(reports)
      validated <- Either.cond(legals.exists(legal => legal.taxCode == signatureTaxCode), (), InvalidSignatureTaxCode)
    } yield validated

    validation match {
      case Left(throwable)  => throwable.invalidNel[Unit]
      case Right(validated) => validated.validNel[SignatureValidationError]
    }
  }

  def validateDocument(documentValidator: SignedDocumentValidator)(implicit ec: ExecutionContext): Future[Reports] =
    Future(documentValidator.validateDocument()).recoverWith { case ex =>
      Future.failed(DocumentValidationFail(ex.getMessage))
    }

  private def extractTaxCode(reports: Reports): Either[SignatureValidationError, String] = {
    for {
      prefixedTaxCode <- reports.getDiagnosticData.getUsedCertificates.asScala
        .flatMap(c => Option(c.getSubjectSerialNumber))
        .headOption
        .toRight(TaxCodeNotFoundInSignature)
      taxCode         <- prefixedTaxCode match {
        case signatureRegex(_, taxCode) => Right(taxCode)
        case _                          => Left(InvalidSignatureTaxCodeFormat)
      }
    } yield taxCode
  }

  private def isValid(reports: Reports): Either[SignatureValidationError, Unit] = {
    Either
      .cond(
        reports.getEtsiValidationReportJaxb.getSignatureValidationReport
          .get(0)
          .getSignatureValidationStatus
          .getMainIndication == Indication.TOTAL_PASSED,
        (),
        InvalidDocumentSignature
      )
  }

}<|MERGE_RESOLUTION|>--- conflicted
+++ resolved
@@ -51,18 +51,8 @@
 
   }
 
-<<<<<<< HEAD
-  def verifySignature(documentValidator: SignedDocumentValidator): ValidatedNel[SignatureValidationError, Unit] = {
-    val validation: Either[SignatureValidationError, Unit] = for {
-      reports   <- validateDocument(documentValidator)
-      validated <- isValid(reports)
-    } yield validated
-
-    validation match {
-=======
   def verifySignature(reports: Reports): ValidatedNel[SignatureValidationError, Unit] =
     isValid(reports) match {
->>>>>>> 98f53199
       case Left(throwable)  => throwable.invalidNel[Unit]
       case Right(validated) => validated.validNel[SignatureValidationError]
     }
