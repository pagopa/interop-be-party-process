package it.pagopa.pdnd.interop.uservice.partyprocess.api.impl

import akka.http.scaladsl.marshalling.ToEntityMarshaller
import akka.http.scaladsl.server.Directives.onComplete
import akka.http.scaladsl.server.Route
import akka.http.scaladsl.server.directives.FileInfo
import it.pagopa.pdnd.interop.uservice.partymanagement.client.model.RelationshipEnums.Role.Delegate
import it.pagopa.pdnd.interop.uservice.partymanagement.client.model.RelationshipEnums.Role.Operator
import it.pagopa.pdnd.interop.uservice.partymanagement.client.model.RelationshipEnums.Role.Manager
import it.pagopa.pdnd.interop.uservice.partymanagement.client.model.{
  Organization,
  OrganizationSeed,
  Person,
  PersonSeed,
  RelationshipEnums,
  RelationshipSeed,
  RelationshipSeedEnums,
  Relationships,
  RelationshipsSeed,
  Problem => _
}
import it.pagopa.pdnd.interop.uservice.partyprocess.api.ProcessApiService
import it.pagopa.pdnd.interop.uservice.partyprocess.common.system.{ApplicationConfiguration, Digester}
import it.pagopa.pdnd.interop.uservice.partyprocess.model._
import it.pagopa.pdnd.interop.uservice.partyprocess.service._
import org.slf4j.{Logger, LoggerFactory}
import spray.json._

import java.io.File
import java.nio.charset.StandardCharsets
import java.util.Base64
import scala.concurrent.{ExecutionContext, Future}
import scala.util.{Failure, Success, Try}

@SuppressWarnings(
  Array(
    "org.wartremover.warts.StringPlusAny",
    "org.wartremover.warts.ImplicitParameter",
    "org.wartremover.warts.ToString",
    "org.wartremover.warts.Equals"
  )
)
class ProcessApiServiceImpl(
  partyManagementService: PartyManagementService,
  partyRegistryService: PartyRegistryService,
  attributeRegistryService: AttributeRegistryService,
  mailer: Mailer,
  pdfCreator: PDFCreator
)(implicit ec: ExecutionContext)
    extends ProcessApiService {

  private val logger: Logger = LoggerFactory.getLogger(this.getClass)

  /** Code: 200, Message: successful operation, DataType: OnBoardingInfo
    * Code: 400, Message: Invalid ID supplied, DataType: Problem
    */
  override def getOnBoardingInfo(taxCode: String)(implicit
    toEntityMarshallerOnBoardingInfo: ToEntityMarshaller[OnBoardingInfo],
    toEntityMarshallerProblem: ToEntityMarshaller[Problem],
    contexts: Seq[(String, String)]
  ): Route = {
    logger.info(s"Getting onboarding information for $taxCode")
    val result: Future[OnBoardingInfo] = for {
      person <- getPerson(taxCode)
      personInfo = PersonInfo(person.name, person.surname, person.taxCode)
      relationships <- partyManagementService.retrieveRelationship(Some(person.taxCode), None)
      organizations <- Future.traverse(relationships.items)(r =>
        getOrganization(r.to).map(o => (o, r.status, r.role, r.platformRole))
      )
      institutionsInfo = organizations.map { case (o, status, role, platformRole) =>
        InstitutionInfo(
          o.institutionId,
          o.description,
          o.digitalAddress,
          status.toString,
          role.toString,
          platformRole,
          attributes = o.attributes
        )
      }
    } yield OnBoardingInfo(personInfo, institutionsInfo)

    onComplete(result) {
      case Success(res) => getOnBoardingInfo200(res)
      case Failure(ex) =>
        val errorResponse: Problem = Problem(Option(ex.getMessage), 400, "some error")
        getOnBoardingInfo400(errorResponse)

    }
  }

  /** Code: 201, Message: successful operation, DataType: OnBoardingResponse
    * Code: 400, Message: Invalid ID supplied, DataType: Problem
    */
  override def createLegals(onBoardingRequest: OnBoardingRequest)(implicit
    toEntityMarshallerProblem: ToEntityMarshaller[Problem],
    toEntityMarshallerOnBoardingResponse: ToEntityMarshaller[OnBoardingResponse],
    contexts: Seq[(String, String)]
  ): Route = {
    val organizationF: Future[Organization] = createOrganization(onBoardingRequest.institutionId).recoverWith {
      case _ => getOrganization(onBoardingRequest.institutionId)
    }

    val result: Future[OnBoardingResponse] = for {
      organization     <- organizationF
      validUsers       <- verifyUsersByRoles(onBoardingRequest.users, Set(Manager.toString, Delegate.toString))
      personsWithRoles <- Future.traverse(validUsers)(user => addUser(user))
      _ <- Future.traverse(personsWithRoles)(pr =>
        partyManagementService.createRelationship(pr._1.taxCode, organization.institutionId, pr._2, pr._3)
      )
      relationships = RelationshipsSeed(personsWithRoles.map { case (person, role, platformRole) =>
        createRelationship(organization, person, role, platformRole)
      })
      pdf   <- pdfCreator.create(validUsers, organization)
      token <- partyManagementService.createToken(relationships, pdf._2)
      _ <- mailer.send(
        ApplicationConfiguration.destinationMail,
        pdf._1,
        token.token
      ) //TODO address must be the digital address
      _ = logger.info(s"$token")
    } yield OnBoardingResponse(token.token, pdf._1)

    onComplete(result) {
      case Success(response) =>
        createLegals201(response)
      //        complete(StatusCodes.Created, HttpEntity.fromFile(ContentTypes.`application/octet-stream`, file))
      case Failure(ex) =>
        val errorResponse: Problem = Problem(Option(ex.getMessage), 400, "some error")
        createLegals400(errorResponse)

    }

  }

  /** Code: 201, Message: successful operation
    * Code: 400, Message: Invalid ID supplied, DataType: Problem
    */
  override def createOperators(
    onBoardingRequest: OnBoardingRequest
  )(implicit toEntityMarshallerProblem: ToEntityMarshaller[Problem], contexts: Seq[(String, String)]): Route = {
    val result: Future[Unit] = for {
      relationships <- partyManagementService.retrieveRelationship(None, Some(onBoardingRequest.institutionId))
      _             <- existsAManagerActive(relationships)
      organization  <- getOrganization(onBoardingRequest.institutionId)
      validUsers    <- verifyUsersByRoles(onBoardingRequest.users, Set(Operator.toString))
      operators     <- Future.traverse(validUsers)(user => addUser(user))
      _ <- Future.traverse(operators)(pr =>
        partyManagementService.createRelationship(pr._1.taxCode, organization.institutionId, pr._2, pr._3)
      )
      _ = logger.info(s"Operators created ${operators.map(_.toString).mkString(",")}")
    } yield ()

    onComplete(result) {
      case Success(_) => createOperators201
      case Failure(ex) =>
        val errorResponse: Problem = Problem(Option(ex.getMessage), 400, "some error")
        createOperators400(errorResponse)
    }
  }

  /** Code: 200, Message: successful operation
    * Code: 400, Message: Invalid ID supplied, DataType: Problem
    */
  override def confirmOnBoarding(token: String, contract: (FileInfo, File))(implicit
    toEntityMarshallerProblem: ToEntityMarshaller[Problem],
    contexts: Seq[(String, String)]
  ): Route = {

    val result: Future[Unit] = for {
      checksum <- calculateCheckSum(token)
      verified <- verifyChecksum(contract._2, checksum, token)
      _        <- partyManagementService.consumeToken(verified)
    } yield ()

    onComplete(result) {
      case Success(_) => confirmOnBoarding200
      case Failure(ex) =>
        val errorResponse: Problem = Problem(Option(ex.getMessage), 400, "some error")
        confirmOnBoarding400(errorResponse)
    }
  }

  /** Code: 200, Message: successful operation
    * Code: 400, Message: Invalid ID supplied, DataType: Problem
    */
  override def invalidateOnboarding(
    token: String
  )(implicit toEntityMarshallerProblem: ToEntityMarshaller[Problem], contexts: Seq[(String, String)]): Route = {
    val result: Future[Unit] = partyManagementService.invalidateToken(token)

    onComplete(result) {
      case Success(_) => invalidateOnboarding200
      case Failure(ex) =>
        val errorResponse: Problem = Problem(Option(ex.getMessage), 400, "some error")
        invalidateOnboarding400(errorResponse)

    }
  }

  private def verifyUsersByRoles(users: Seq[User], roles: Set[String]): Future[Seq[User]] = {
    val areValidUsers: Boolean = users.forall(user => roles.contains(user.role))
    Future.fromTry(
      Either
        .cond(
          users.nonEmpty && areValidUsers,
          users,
          new RuntimeException(
            s"Roles ${users.filter(user => !roles.contains(user.role)).mkString(", ")} are not admitted for this operation"
          )
        )
        .toTry
    )
  }

  private def existsAManagerActive(relationships: Relationships): Future[Unit] = Future.fromTry {
    Either
      .cond(
        relationships.items.exists(rl =>
          rl.role == RelationshipEnums.Role.Manager &&
            rl.status == RelationshipEnums.Status.Active
        ),
        (),
        new RuntimeException("No active legals for this institution ")
      )
      .toTry
  }

  private def addUser(user: User): Future[(Person, String, String)] = {
    logger.info(s"Adding user ${user.toString}")
    createPerson(user)
      .recoverWith { case _ => getPerson(user.taxCode) }
      .map(p => (p, user.role, user.platformRole))
  }

  private def createRelationship(
    organization: Organization,
    person: Person,
    role: String,
    platformRole: String
  ): RelationshipSeed =
    RelationshipSeed(
      person.taxCode,
      organization.institutionId,
      RelationshipSeedEnums.Role.withName(role),
      platformRole
    )

  private def getPerson(taxCode: String): Future[Person] = partyManagementService.retrievePerson(taxCode)

  private def createPerson(user: User): Future[Person] = {
    val seed: PersonSeed = PersonSeed(name = user.name, surname = user.surname, taxCode = user.taxCode)
    partyManagementService.createPerson(seed)
  }

  private def getOrganization(institutionId: String): Future[Organization] =
    partyManagementService.retrieveOrganization(institutionId)

  private def createOrganization(institutionId: String): Future[Organization] =
    for {
      institution <- partyRegistryService.getInstitution(institutionId)
      categories  <- partyRegistryService.getCategories
      category <- categories.items
        .find(cat => institution.category.contains(cat.code))
        .map(Future.successful)
        .getOrElse(
          Future.failed(new RuntimeException(s"Invalid category ${institution.category.getOrElse("UNKNOWN")}"))
        )
      attributes <- attributeRegistryService.createAttribute("IPA", category.name, category.code)
      _ = logger.info(s"getInstitution ${institution.id}")
      seed = OrganizationSeed(
        institutionId = institution.id,
        description = institution.description,
        managerName = institution.managerName.getOrElse(""),       // TODO verify optionality
        managerSurname = institution.managerSurname.getOrElse(""), // TODO verify optionality
        digitalAddress = institution.digitalAddress.getOrElse(""), // TODO Must be non optional
        attributes = attributes.attributes.filter(attr => institution.category == attr.code).map(_.id)
      )
      organization <- partyManagementService.createOrganization(seed)
      _ = logger.info(s"createOrganization ${organization.institutionId}")
    } yield organization

  private def calculateCheckSum(token: String): Future[String] = {
    Future.fromTry {
      Try {
        val decoded: Array[Byte] = Base64.getDecoder.decode(token)

        val jsonTxt: String    = new String(decoded, StandardCharsets.UTF_8)
        val chk: TokenChecksum = jsonTxt.parseJson.convertTo[TokenChecksum]
        chk.checksum
      }
    }
  }

  private def verifyChecksum[A](fileToCheck: File, checksum: String, output: A): Future[A] = {
    Future.fromTry(
      Either
        .cond(Digester.createHash(fileToCheck) == checksum, output, new RuntimeException("Invalid checksum"))
        .toTry
    )
  }

  /** Code: 201, Message: successful operation, DataType: RelationshipsResponse
    * Code: 400, Message: Invalid institution id supplied, DataType: Problem
    */
  override def getInstitutionRelationships(institutionId: String)(implicit
    toEntityMarshallerProblem: ToEntityMarshaller[Problem],
    toEntityMarshallerRelationshipInfo: ToEntityMarshaller[Seq[RelationshipInfo]],
    contexts: Seq[(String, String)]
  ): Route = {
    logger.info(s"Getting relationships of institution $institutionId")
    val result: Future[Seq[RelationshipInfo]] = for {
      relationships <- partyManagementService.getInstitutionRelationships(institutionId)
      response = relationshipsToRelationshipsResponse(relationships)
    } yield response

    onComplete(result) {
      case Success(relationships) => getInstitutionRelationships200(relationships)
      case Failure(ex) =>
        val errorResponse: Problem = Problem(Option(ex.getMessage), 400, "some error")
        getInstitutionRelationships400(errorResponse)
    }
  }

<<<<<<< HEAD
  private def relationshipsToRelationshipsResponse(relationships: Relationships): Seq[RelationshipInfo] = {
    relationships.items.map(item =>
      RelationshipInfo(
        from = item.from,
        role = item.role.toString,
        platformRole = item.platformRole,
        status = item.status.toString
=======
  /** Code: 200, Message: successful operation, DataType: RelationshipInfo
    * Code: 400, Message: Invalid institution id supplied, DataType: Problem
    */
  override def getInstitutionTaxCodeRelationship(institutionId: String, taxCode: String)(implicit
    toEntityMarshallerRelationshipInfo: ToEntityMarshaller[RelationshipsResponse],
    toEntityMarshallerProblem: ToEntityMarshaller[Problem],
    contexts: Seq[(String, String)]
  ): Route = {
    logger.info(s"Getting relationship for institution $institutionId and tax code $taxCode")
    val result: Future[RelationshipsResponse] = for {
      relationships <- partyManagementService.retrieveRelationship(Some(taxCode), Some(institutionId))
      response = relationshipsToRelationshipsResponse(relationships)
    } yield response

    onComplete(result) {
      case Success(relationships) => getInstitutionTaxCodeRelationship200(relationships)
      case Failure(ex) =>
        val errorResponse: Problem = Problem(Option(ex.getMessage), 400, "some error")
        getInstitutionTaxCodeRelationship400(errorResponse)
    }
  }

  private def relationshipsToRelationshipsResponse(relationships: Relationships): RelationshipsResponse = {
    RelationshipsResponse(relationships =
      relationships.items.map(item =>
        RelationshipInfo(
          from = item.from,
          role = item.role.toString,
          platformRole = item.platformRole,
          status = item.status.toString
        )
>>>>>>> 0329d52e
      )
    )

  }
}<|MERGE_RESOLUTION|>--- conflicted
+++ resolved
@@ -322,7 +322,28 @@
     }
   }
 
-<<<<<<< HEAD
+  /** Code: 200, Message: successful operation, DataType: RelationshipInfo
+    * Code: 400, Message: Invalid institution id supplied, DataType: Problem
+    */
+  override def getInstitutionTaxCodeRelationship(institutionId: String, taxCode: String)(implicit
+    toEntityMarshallerProblem: ToEntityMarshaller[Problem],
+    toEntityMarshallerRelationshipInfoarray: ToEntityMarshaller[Seq[RelationshipInfo]],
+    contexts: Seq[(String, String)]
+  ): Route = {
+    logger.info(s"Getting relationship for institution $institutionId and tax code $taxCode")
+    val result: Future[Seq[RelationshipInfo]] = for {
+      relationships <- partyManagementService.retrieveRelationship(Some(taxCode), Some(institutionId))
+      response = relationshipsToRelationshipsResponse(relationships)
+    } yield response
+
+    onComplete(result) {
+      case Success(relationships) => getInstitutionTaxCodeRelationship200(relationships)
+      case Failure(ex) =>
+        val errorResponse: Problem = Problem(Option(ex.getMessage), 400, "some error")
+        getInstitutionTaxCodeRelationship400(errorResponse)
+    }
+  }
+
   private def relationshipsToRelationshipsResponse(relationships: Relationships): Seq[RelationshipInfo] = {
     relationships.items.map(item =>
       RelationshipInfo(
@@ -330,39 +351,6 @@
         role = item.role.toString,
         platformRole = item.platformRole,
         status = item.status.toString
-=======
-  /** Code: 200, Message: successful operation, DataType: RelationshipInfo
-    * Code: 400, Message: Invalid institution id supplied, DataType: Problem
-    */
-  override def getInstitutionTaxCodeRelationship(institutionId: String, taxCode: String)(implicit
-    toEntityMarshallerRelationshipInfo: ToEntityMarshaller[RelationshipsResponse],
-    toEntityMarshallerProblem: ToEntityMarshaller[Problem],
-    contexts: Seq[(String, String)]
-  ): Route = {
-    logger.info(s"Getting relationship for institution $institutionId and tax code $taxCode")
-    val result: Future[RelationshipsResponse] = for {
-      relationships <- partyManagementService.retrieveRelationship(Some(taxCode), Some(institutionId))
-      response = relationshipsToRelationshipsResponse(relationships)
-    } yield response
-
-    onComplete(result) {
-      case Success(relationships) => getInstitutionTaxCodeRelationship200(relationships)
-      case Failure(ex) =>
-        val errorResponse: Problem = Problem(Option(ex.getMessage), 400, "some error")
-        getInstitutionTaxCodeRelationship400(errorResponse)
-    }
-  }
-
-  private def relationshipsToRelationshipsResponse(relationships: Relationships): RelationshipsResponse = {
-    RelationshipsResponse(relationships =
-      relationships.items.map(item =>
-        RelationshipInfo(
-          from = item.from,
-          role = item.role.toString,
-          platformRole = item.platformRole,
-          status = item.status.toString
-        )
->>>>>>> 0329d52e
       )
     )
 
