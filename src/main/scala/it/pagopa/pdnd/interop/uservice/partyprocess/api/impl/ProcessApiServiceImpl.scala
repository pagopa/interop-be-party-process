package it.pagopa.pdnd.interop.uservice.partyprocess.api.impl

import akka.http.scaladsl.marshalling.ToEntityMarshaller
import akka.http.scaladsl.model.{ContentType, HttpEntity, MessageEntity, StatusCodes}
import akka.http.scaladsl.server.Directives.{complete, onComplete}
import akka.http.scaladsl.server.Route
import akka.http.scaladsl.server.directives.FileInfo
import cats.implicits.toTraverseOps
import it.pagopa.pdnd.interop.commons.files.service.FileManager
import it.pagopa.pdnd.interop.commons.mail.model.PersistedTemplate
import it.pagopa.pdnd.interop.commons.utils.AkkaUtils.getFutureBearer
import it.pagopa.pdnd.interop.commons.utils.Digester
import it.pagopa.pdnd.interop.commons.utils.TypeConversions.{OptionOps, StringOps}
import it.pagopa.pdnd.interop.uservice.partymanagement.client.invoker.ApiError
import it.pagopa.pdnd.interop.uservice.partymanagement.client.model.{
  Organization,
  OrganizationSeed,
  PersonSeed,
  Relationship,
  RelationshipProduct,
  RelationshipProductSeed,
  RelationshipSeed,
  Relationships,
  RelationshipsSeed,
  Problem => _
}
import it.pagopa.pdnd.interop.uservice.partymanagement.client.{model => PartyManagementDependency}
import it.pagopa.pdnd.interop.uservice.partyprocess.api.ProcessApiService
import it.pagopa.pdnd.interop.uservice.partyprocess.api.impl.Conversions.{
  relationshipProductToApi,
  relationshipStateToApi,
  roleToApi,
  roleToDependency
}
import it.pagopa.pdnd.interop.uservice.partyprocess.common.system.ApplicationConfiguration
import it.pagopa.pdnd.interop.uservice.partyprocess.error._
import it.pagopa.pdnd.interop.uservice.partyprocess.model._
import it.pagopa.pdnd.interop.uservice.partyprocess.service._
import it.pagopa.pdnd.interop.uservice.userregistrymanagement.client.model.Certification.{
  NONE => CertificationEnumsNone
}
import it.pagopa.pdnd.interop.uservice.userregistrymanagement.client.model.{
  User => UserRegistryUser,
  UserExtras => UserRegistryUserExtras,
  UserSeed => UserRegistryUserSeed
}
import org.slf4j.{Logger, LoggerFactory}
import spray.json._

import java.io.{File, FileOutputStream}
import java.nio.charset.StandardCharsets
import java.nio.file.{Files, Path}
import java.util.{Base64, UUID}
import scala.concurrent.{ExecutionContext, Future}
import scala.util.{Failure, Success, Try}

class ProcessApiServiceImpl(
  partyManagementService: PartyManagementService,
  partyRegistryService: PartyRegistryService,
  attributeRegistryService: AttributeRegistryService,
  userRegistryManagementService: UserRegistryManagementService,
  pdfCreator: PDFCreator,
  fileManager: FileManager,
  mailer: MailEngine,
  mailTemplate: PersistedTemplate
)(implicit ec: ExecutionContext)
    extends ProcessApiService {

  private val logger: Logger = LoggerFactory.getLogger(this.getClass)

  final val adminPartyRoles: Set[PartyRole] = Set(PartyRole.MANAGER, PartyRole.DELEGATE, PartyRole.SUB_DELEGATE)

  private def sendOnboardingMail(addresses: Seq[String], file: File, token: String): Future[Unit] = {
    val bodyParameters =
      ApplicationConfiguration.onboardingMailPlaceholdersReplacement.map { case (k, placeholder) =>
        (k, s"$placeholder$token")
      }
    mailer.sendMail(mailTemplate)(addresses, file, bodyParameters)
  }

  /** Code: 200, Message: successful operation, DataType: OnBoardingInfo
    * Code: 400, Message: Invalid ID supplied, DataType: Problem
    */
  override def getOnBoardingInfo(institutionId: Option[String])(implicit
    toEntityMarshallerOnBoardingInfo: ToEntityMarshaller[OnBoardingInfo],
    toEntityMarshallerProblem: ToEntityMarshaller[Problem],
    contexts: Seq[(String, String)]
  ): Route = {

    val result: Future[OnBoardingInfo] = for {
      bearer          <- getFutureBearer(contexts)
      subjectUUID     <- getCallerSubjectIdentifier(bearer)
      institutionUUID <- institutionId.traverse(_.toFutureUUID)
      user            <- userRegistryManagementService.getUserById(subjectUUID)(bearer)
      personInfo = PersonInfo(user.name, user.surname, user.externalId)
      relationships <- partyManagementService.retrieveRelationships(Some(subjectUUID), institutionUUID, None, None)(
        bearer
      )
      onboardingData <- Future.traverse(relationships.items)(getOnboardingData(bearer))
    } yield OnBoardingInfo(personInfo, onboardingData)

    onComplete(result) {
      case Success(res) => getOnBoardingInfo200(res)
      case Failure(ex) =>
        val errorResponse: Problem = Problem(Option(ex.getMessage), 400, "some error")
        getOnBoardingInfo400(errorResponse)

    }
  }

  private def getOnboardingData(bearer: String)(relationship: Relationship): Future[OnboardingData] = {
    for {
      organization <- getOrganization(relationship.to)(bearer)
      attributes <- Future.traverse(organization.attributes)(id =>
        for {
          uuid      <- id.toFutureUUID
          attribute <- attributeRegistryService.getAttribute(uuid)(bearer)
        } yield attribute
      )
    } yield OnboardingData(
      institutionId = organization.institutionId,
      description = organization.description,
      digitalAddress = organization.digitalAddress,
      state = relationshipStateToApi(relationship.state),
      role = roleToApi(relationship.role),
      productInfo = relationshipProductToApi(relationship.product),
      attributes = attributes.map(attribute =>
        Attribute(id = attribute.id, name = attribute.name, description = attribute.description)
      )
    )

  }

  /** Code: 201, Message: successful operation, DataType: OnBoardingResponse
    * Code: 400, Message: Invalid ID supplied, DataType: Problem
    */
  override def onboardingOrganization(onBoardingRequest: OnBoardingRequest)(implicit
    toEntityMarshallerProblem: ToEntityMarshaller[Problem],
    toEntityMarshallerOnBoardingResponse: ToEntityMarshaller[OnBoardingResponse],
    contexts: Seq[(String, String)]
  ): Route = {
    def getOrganization(bearer: String): Future[Organization] =
      createOrganization(onBoardingRequest.institutionId)(bearer).recoverWith { case _ =>
        partyManagementService.retrieveOrganizationByExternalId(onBoardingRequest.institutionId)(bearer)
      }

    val result: Future[OnBoardingResponse] = for {
      bearer           <- getFutureBearer(contexts)
      organization     <- getOrganization(bearer)
      validUsers       <- verifyUsersByRoles(onBoardingRequest.users, Set(PartyRole.MANAGER, PartyRole.DELEGATE))
      personsWithRoles <- Future.traverse(validUsers)(addUser(bearer))
      _ <- Future.traverse(personsWithRoles)(pr =>
        partyManagementService.createRelationship(pr._1.id, organization.id, roleToDependency(pr._2), pr._3, pr._4)(
          bearer
        )
      )
      relationships = RelationshipsSeed(personsWithRoles.map { case (person, role, product, productRole) =>
        createRelationship(organization.id, person.id, roleToDependency(role), product, productRole)
      })
      pdf   <- pdfCreator.create(validUsers, organization)
      token <- partyManagementService.createToken(relationships, pdf._2)(bearer)
      _ <- sendOnboardingMail(
        ApplicationConfiguration.destinationMails,
        pdf._1,
        token.token
      ) //TODO address must be the digital address
      _ = logger.info(s"$token")
    } yield OnBoardingResponse(token.token, pdf._1)

    onComplete(result) {
      case Success(response) =>
        onboardingOrganization201(response)
      case Failure(ex) =>
        val errorResponse: Problem = Problem(Option(ex.getMessage), 400, "some error")
        onboardingOrganization400(errorResponse)

    }

  }

  /** Code: 201, Message: successful operation, DataType: OnBoardingResponse
    * Code: 400, Message: Invalid ID supplied, DataType: Problem
    */
  override def onboardingLegalsOnOrganization(onBoardingRequest: OnBoardingRequest)(implicit
    toEntityMarshallerProblem: ToEntityMarshaller[Problem],
    toEntityMarshallerOnBoardingResponse: ToEntityMarshaller[OnBoardingResponse],
    contexts: Seq[(String, String)]
  ): Route = {
    val result: Future[OnBoardingResponse] = for {
      bearer       <- contexts.getFutureBearer
      organization <- partyManagementService.retrieveOrganizationByExternalId(onBoardingRequest.institutionId)(bearer)
      organizationRelationships <- partyManagementService.retrieveRelationships(
        None,
        Some(organization.id),
        None,
        None
      )(bearer)
      _                <- existsAnOnboardedManager(organizationRelationships)
      validUsers       <- verifyUsersByRoles(onBoardingRequest.users, Set(PartyRole.MANAGER, PartyRole.DELEGATE))
      personsWithRoles <- Future.traverse(validUsers)(addUser(bearer))
      _ <- Future.traverse(personsWithRoles)(pr =>
        partyManagementService.createRelationship(pr._1.id, organization.id, roleToDependency(pr._2), pr._3, pr._4)(
          bearer
        )
      )
      relationships = RelationshipsSeed(personsWithRoles.map { case (person, role, products, productRole) =>
        createRelationship(organization.id, person.id, roleToDependency(role), products, productRole)
      })
      pdf   <- pdfCreator.create(validUsers, organization)
      token <- partyManagementService.createToken(relationships, pdf._2)(bearer)
      _ <- sendOnBoardingMail(
        ApplicationConfiguration.destinationMails,
        pdf._1,
        token.token
      ) //TODO address must be the digital address
      _ = logger.info(s"$token")
    } yield OnBoardingResponse(token.token, pdf._1)

    onComplete(result) {
      case Success(response) =>
        onboardingLegalsOnOrganization200(response)
      case Failure(ex) =>
        val errorResponse: Problem = Problem(Option(ex.getMessage), 400, "some error")
        onboardingLegalsOnOrganization400(errorResponse)
    }
  }

  /** Code: 200, Message: successful operation, DataType: OnBoardingResponse
    * Code: 400, Message: Invalid ID supplied, DataType: Problem
    */
  override def onboardingSubDelagatesOnOrganization(onBoardingRequest: OnBoardingRequest)(implicit
    toEntityMarshallerProblem: ToEntityMarshaller[Problem],
    toEntityMarshallerOnBoardingResponse: ToEntityMarshaller[OnBoardingResponse],
    contexts: Seq[(String, String)]
  ): Route = {
    val result: Future[Unit] = for {
      bearer        <- contexts.getFutureBearer
      organization  <- partyManagementService.retrieveOrganizationByExternalId(onBoardingRequest.institutionId)(bearer)
      relationships <- partyManagementService.retrieveRelationships(None, Some(organization.id), None, None)(bearer)
      _             <- existsAnOnboardedManager(relationships)
      validUsers    <- verifyUsersByRoles(onBoardingRequest.users, Set(PartyRole.SUB_DELEGATE))
      operators     <- Future.traverse(validUsers)(addUser(bearer))
      _ <- Future.traverse(operators)(pr =>
        partyManagementService.createRelationship(pr._1.id, organization.id, roleToDependency(pr._2), pr._3, pr._4)(
          bearer
        )
      )
      _ = logger.info(s"Operators created ${operators.map(_.toString).mkString(",")}")
    } yield ()

    onComplete(result) {
      case Success(_) => onboardingOperators201
      case Failure(ex) =>
        val errorResponse: Problem = Problem(Option(ex.getMessage), 400, "some error")
        onboardingOperators400(errorResponse)
    }
  }

  /** Code: 201, Message: successful operation
    * Code: 400, Message: Invalid ID supplied, DataType: Problem
    */
  override def onboardingOperators(
    onBoardingRequest: OnBoardingRequest
  )(implicit toEntityMarshallerProblem: ToEntityMarshaller[Problem], contexts: Seq[(String, String)]): Route = {
    val result: Future[Unit] = for {
      bearer        <- getFutureBearer(contexts)
      organization  <- partyManagementService.retrieveOrganizationByExternalId(onBoardingRequest.institutionId)(bearer)
      relationships <- partyManagementService.retrieveRelationships(None, Some(organization.id), None, None)(bearer)
      _             <- existsAnOnboardedManager(relationships)

      validUsers <- verifyUsersByRoles(onBoardingRequest.users, Set(PartyRole.OPERATOR))
      operators  <- Future.traverse(validUsers)(addUser(bearer))
      _ <- Future.traverse(operators)(pr =>
        partyManagementService.createRelationship(pr._1.id, organization.id, roleToDependency(pr._2), pr._3, pr._4)(
          bearer
        )
      )
      _ = logger.info(s"Operators created ${operators.map(_.toString).mkString(",")}")
    } yield ()

    onComplete(result) {
      case Success(_) => onboardingOperators201
      case Failure(ex) =>
        val errorResponse: Problem = Problem(Option(ex.getMessage), 400, "some error")
        onboardingOperators400(errorResponse)
    }
  }

  /** Code: 200, Message: successful operation
    * Code: 400, Message: Invalid ID supplied, DataType: Problem
    */
  override def confirmOnBoarding(token: String, contract: (FileInfo, File))(implicit
    toEntityMarshallerProblem: ToEntityMarshaller[Problem],
    contexts: Seq[(String, String)]
  ): Route = {

    val result: Future[Unit] = for {
      bearer   <- getFutureBearer(contexts)
      checksum <- calculateCheckSum(token)
      verified <- verifyChecksum(contract._2, checksum, token)
      _        <- partyManagementService.consumeToken(verified, contract)(bearer)
    } yield ()

    onComplete(result) {
      case Success(_) => confirmOnBoarding200
      case Failure(ex) =>
        val errorResponse: Problem = Problem(Option(ex.getMessage), 400, "some error")
        confirmOnBoarding400(errorResponse)
    }
  }

  /** Code: 200, Message: successful operation
    * Code: 400, Message: Invalid ID supplied, DataType: Problem
    */
  override def invalidateOnboarding(
    token: String
  )(implicit toEntityMarshallerProblem: ToEntityMarshaller[Problem], contexts: Seq[(String, String)]): Route = {
    val result: Future[Unit] = for {
      bearer <- getFutureBearer(contexts)
      result <- partyManagementService.invalidateToken(token)(bearer)
    } yield result

    onComplete(result) {
      case Success(_) => invalidateOnboarding200
      case Failure(ex) =>
        val errorResponse: Problem = Problem(Option(ex.getMessage), 400, "some error")
        invalidateOnboarding400(errorResponse)

    }

  }

  private def verifyUsersByRoles(users: Seq[User], roles: Set[PartyRole]): Future[Seq[User]] = {
    val areValidUsers: Boolean = users.forall(user => roles.contains(user.role))
    Future.fromTry(
      Either
        .cond(
          users.nonEmpty && areValidUsers,
          users,
          new RuntimeException(
            s"Roles ${users.filter(user => !roles.contains(user.role)).mkString(", ")} are not admitted for this operation"
          )
        )
        .toTry
    )
  }

  private def existsAnOnboardedManager(relationships: Relationships): Future[Unit] = Future.fromTry {
    Either
      .cond(
        relationships.items.exists(isAnOnboardedManager),
        (),
        new RuntimeException("No onboarded managers for this institution.")
      )
      .toTry
  }

  private def isAnOnboardedManager(relationship: Relationship): Boolean = {

    relationship.role == PartyManagementDependency.PartyRole.MANAGER &&
    (
      relationship.state != PartyManagementDependency.RelationshipState.PENDING &&
        relationship.state != PartyManagementDependency.RelationshipState.REJECTED
    )

  }

  private def addUser(bearer: String)(user: User): Future[(UserRegistryUser, PartyRole, String, String)] = {
    logger.info(s"Adding user ${user.toString}")
    createPerson(user)(bearer)
      .recoverWith {
        // TODO Once errors are defined, we should check that error is "person already exists"
        case _ => userRegistryManagementService.getUserByExternalId(user.taxCode)(bearer)
      }
      .map((_, user.role, user.product, user.productRole))
  }

  private def createRelationship(
    organizationId: UUID,
    personId: UUID,
    role: PartyManagementDependency.PartyRole,
    product: String,
    productRole: String
  ): RelationshipSeed =
    RelationshipSeed(personId, organizationId, role, RelationshipProductSeed(product, productRole))

  private def createPerson(user: User)(bearer: String): Future[UserRegistryUser] =
    for {
      user <- userRegistryManagementService
        .createUser(
          UserRegistryUserSeed(
            externalId = user.taxCode,
            name = user.name,
            surname = user.surname,
            certification = CertificationEnumsNone,
            extras = UserRegistryUserExtras(email = user.email, birthDate = None)
          )
        )(bearer)
        .recoverWith {
          // Use can already exists on user registry
          // TODO Once errors are defined, we should check that error is "person already exists"
          case _ => userRegistryManagementService.getUserByExternalId(user.taxCode)(bearer)
        }
      _ <- partyManagementService.createPerson(PersonSeed(user.id))(bearer)
    } yield user

  private def getOrganization(institutionId: UUID)(bearer: String): Future[Organization] =
    partyManagementService.retrieveOrganization(institutionId)(bearer)

  private def createOrganization(institutionId: String)(bearer: String): Future[Organization] =
    for {
      institution <- partyRegistryService.getInstitution(institutionId)(bearer)
      categories  <- partyRegistryService.getCategories(bearer)
      category <- categories.items
        .find(cat => institution.category == cat.code)
        .map(Future.successful)
        .getOrElse(Future.failed(new RuntimeException(s"Invalid category ${institution.category}")))
      attributes <- attributeRegistryService.createAttribute("IPA", category.name, category.code)(bearer)
      _ = logger.info(s"getInstitution ${institution.id}")
      seed = OrganizationSeed(
        institutionId = institution.id,
        description = institution.description,
        digitalAddress = institution.digitalAddress, // TODO Must be non optional
        taxCode = institution.taxCode,
        attributes = attributes.attributes.filter(attr => attr.code.contains(institution.category)).map(_.id),
        products = Set.empty
      )
      organization <- partyManagementService.createOrganization(seed)(bearer)
      _ = logger.info(s"createOrganization ${organization.institutionId}")
    } yield organization

  private def calculateCheckSum(token: String): Future[String] = {
    Future.fromTry {
      Try {
        val decoded: Array[Byte] = Base64.getDecoder.decode(token)

        val jsonTxt: String    = new String(decoded, StandardCharsets.UTF_8)
        val chk: TokenChecksum = jsonTxt.parseJson.convertTo[TokenChecksum]
        chk.checksum
      }
    }
  }

  private def verifyChecksum[A](fileToCheck: File, checksum: String, output: A): Future[A] = {
    Future.fromTry(
      Either
        .cond(Digester.createMD5Hash(fileToCheck) == checksum, output, new RuntimeException("Invalid checksum"))
        .toTry
    )
  }

<<<<<<< HEAD
  private def filterFoundRelationshipsByCurrentUser(
    userRelationships: Relationships,
    institutionIdRelationships: Relationships
  )(productRolesFilter: Option[String], productsFilter: Option[String]): Future[Relationships] = {
    val productRolesFilterList = productRolesFilter.getOrElse("").parseCommaSeparated
    val productsFilterList     = productsFilter.getOrElse("").parseCommaSeparated

    val admins: Either[Throwable, Seq[PartyRole]] =
      userRelationships.items.traverse(rl => PartyRole.fromValue(rl.role.toString))

    val filteredRelationships = admins.map { ad =>
      val isAdmin = ad.exists(rl => adminPartyRoles.contains(rl))
      if (isAdmin) institutionIdRelationships
      else userRelationships
    }

    val filteredItems: Either[Throwable, Seq[Relationship]] = (productRolesFilterList, productsFilterList) match {
      case (Nil, Nil) => filteredRelationships.map(_.items)
      case (_, Nil)   => filteredRelationships.map(_.items.filter(r => productRolesFilterList.contains(r.product.role)))
      case (Nil, _)   => filteredRelationships.map(_.items.filter(r => productsFilterList.contains(r.product.id)))
      case (_, _) =>
        filteredRelationships.map(
          _.items.filter(r =>
            productRolesFilterList.contains(r.product.role) && productsFilterList.contains(r.product.id)
          )
        )
    }
    filteredItems.map(Relationships).toFuture
=======
  def filterFoundRelationshipsByCurrentUser(
    institutionIdRelationships: Relationships,
    userRelationships: Relationships
  ): Relationships = {

    val admins: Seq[PartyRole] =
      userRelationships.items.map(rl => roleToApi(rl.role))
    val isAdmin = admins.exists(rl => adminPartyRoles.contains(rl))

    if (isAdmin) institutionIdRelationships
    else userRelationships
>>>>>>> a320cebe
  }

  /** Code: 200, Message: successful operation, DataType: RelationshipInfo
    * Code: 400, Message: Invalid institution id supplied, DataType: Problem
    */
  override def getUserInstitutionRelationships(
    institutionId: String,
    products: Option[String],
    productRoles: Option[String]
  )(implicit
    toEntityMarshallerProblem: ToEntityMarshaller[Problem],
    toEntityMarshallerRelationshipInfoarray: ToEntityMarshaller[Seq[RelationshipInfo]],
    contexts: Seq[(String, String)]
  ): Route = {
    logger.info(s"Getting relationship for institution $institutionId and current user")
    val result: Future[Seq[RelationshipInfo]] = for {
      bearer          <- getFutureBearer(contexts)
      subjectUUID     <- getCallerSubjectIdentifier(bearer)
      institutionUUID <- institutionId.toFutureUUID
      institutionIdRelationships <- partyManagementService.retrieveRelationships(
        None,
        Some(institutionUUID),
        None,
        None
      )(bearer)
      userRelationships <- partyManagementService.retrieveRelationships(
        Some(subjectUUID),
        Some(institutionUUID),
        None,
        None
      )(bearer)
<<<<<<< HEAD
      filteredRelationships <- filterFoundRelationshipsByCurrentUser(userRelationships, institutionIdRelationships)(
        productRoles,
        products
      )
=======
      filteredRelationships = filterFoundRelationshipsByCurrentUser(institutionIdRelationships, userRelationships)
>>>>>>> a320cebe
    } yield relationshipsToRelationshipsResponse(filteredRelationships)

    onComplete(result) {
      case Success(relationships) => getUserInstitutionRelationships200(relationships)
      case Failure(ex) =>
        val errorResponse: Problem = Problem(Option(ex.getMessage), 400, "some error")
        getUserInstitutionRelationships400(errorResponse)
    }
  }

  /** Code: 204, Message: Successful operation
    * Code: 400, Message: Invalid id supplied, DataType: Problem
    * Code: 404, Message: Not found, DataType: Problem
    */
  override def activateRelationship(
    relationshipId: String
  )(implicit toEntityMarshallerProblem: ToEntityMarshaller[Problem], contexts: Seq[(String, String)]): Route = {
    logger.info(s"Activating relationship $relationshipId")
    val result: Future[Unit] = for {
      bearer           <- getFutureBearer(contexts)
      relationshipUUID <- relationshipId.toFutureUUID
      relationship     <- partyManagementService.getRelationshipById(relationshipUUID)(bearer)
      _                <- relationshipMustBeActivable(relationship)
      _                <- partyManagementService.activateRelationship(relationship.id)(bearer)
    } yield ()

    onComplete(result) {
      case Success(_) => activateRelationship204
      case Failure(ex: RelationshipNotFound) =>
        val errorResponse: Problem = Problem(Option(ex.getMessage), 404, "Not found")
        activateRelationship404(errorResponse)
      case Failure(ex) =>
        val errorResponse: Problem = Problem(Option(ex.getMessage), 400, "some error")
        activateRelationship400(errorResponse)
    }
  }

  /** Code: 204, Message: Successful operation
    * Code: 400, Message: Invalid id supplied, DataType: Problem
    * Code: 404, Message: Not found, DataType: Problem
    */
  override def suspendRelationship(
    relationshipId: String
  )(implicit toEntityMarshallerProblem: ToEntityMarshaller[Problem], contexts: Seq[(String, String)]): Route = {
    val result: Future[Unit] = for {
      bearer           <- getFutureBearer(contexts)
      relationshipUUID <- relationshipId.toFutureUUID
      relationship     <- partyManagementService.getRelationshipById(relationshipUUID)(bearer)
      _                <- relationshipMustBeSuspendable(relationship)
      _                <- partyManagementService.suspendRelationship(relationship.id)(bearer)
    } yield ()

    onComplete(result) {
      case Success(_) => suspendRelationship204
      case Failure(ex: RelationshipNotFound) =>
        val errorResponse: Problem = Problem(Option(ex.getMessage), 404, "Not found")
        suspendRelationship404(errorResponse)
      case Failure(ex) =>
        val errorResponse: Problem = Problem(Option(ex.getMessage), 400, "some error")
        suspendRelationship400(errorResponse)
    }
  }

  override def getOnboardingDocument(relationshipId: String)(implicit
    toEntityMarshallerProblem: ToEntityMarshaller[Problem],
    toEntityMarshallerFile: ToEntityMarshaller[File],
    contexts: Seq[(String, String)]
  ): Route = {
    val result: Future[DocumentDetails] =
      for {
        bearer         <- getFutureBearer(contexts)
        uuid           <- relationshipId.toFutureUUID
        relationship   <- partyManagementService.getRelationshipById(uuid)(bearer)
        filePath       <- relationship.filePath.toFuture(RelationshipDocumentNotFound(relationshipId))
        fileName       <- relationship.fileName.toFuture(RelationshipDocumentNotFound(relationshipId))
        contentTypeStr <- relationship.contentType.toFuture(RelationshipDocumentNotFound(relationshipId))
        contentType <- ContentType
          .parse(contentTypeStr)
          .fold(ex => Future.failed(ContentTypeParsingError(contentTypeStr, ex)), Future.successful)
        response <- fileManager.get(filePath)
      } yield DocumentDetails(fileName, contentType, response)

    onComplete(result) {
      case Success(document) =>
        val output: MessageEntity = convertToMessageEntity(document)
        complete(output)
      case Failure(ex: ApiError[_]) if ex.code == 400 =>
        getOnboardingDocument400(
          Problem(Option(ex.getMessage), 400, s"Error retrieving document for relationship $relationshipId")
        )
      case Failure(ex: ApiError[_]) if ex.code == 404 =>
        getOnboardingDocument404(
          Problem(Option(ex.getMessage), 404, s"Error retrieving document for relationship $relationshipId")
        )
      case Failure(ex) =>
        complete(
          500,
          Problem(Option(ex.getMessage), 500, s"Error retrieving document for relationship $relationshipId")
        )
    }
  }

  def convertToMessageEntity(documentDetails: DocumentDetails): MessageEntity = {
    val randomPath: Path               = Files.createTempDirectory(s"document")
    val temporaryFilePath: String      = s"${randomPath.toString}/${documentDetails.fileName}"
    val file: File                     = new File(temporaryFilePath)
    val outputStream: FileOutputStream = new FileOutputStream(file)
    documentDetails.file.writeTo(outputStream)
    HttpEntity.fromFile(documentDetails.contentType, file)
  }

  private def relationshipMustBeActivable(relationship: Relationship): Future[Unit] =
    relationship.state match {
      case PartyManagementDependency.RelationshipState.SUSPENDED => Future.successful(())
      case status                                                => Future.failed(RelationshipNotActivable(relationship.id.toString, status.toString))
    }

  private def relationshipMustBeSuspendable(relationship: Relationship): Future[Unit] =
    relationship.state match {
      case PartyManagementDependency.RelationshipState.ACTIVE => Future.successful(())
      case status                                             => Future.failed(RelationshipNotSuspendable(relationship.id.toString, status.toString))
    }

  private def relationshipsToRelationshipsResponse(relationships: Relationships): Seq[RelationshipInfo] = {
    relationships.items.map(relationshipToRelationshipInfo)
  }

  private def relationshipToRelationshipInfo(relationship: Relationship): RelationshipInfo = {
    RelationshipInfo(
      id = relationship.id,
      from = relationship.from,
      role = roleToApi(relationship.role),
      product = relationshipProductToApi(relationship.product),
      state = relationshipStateToApi(relationship.state)
    )
  }

  private def getCallerSubjectIdentifier(bearer: String): Future[UUID] = {
    val subject = for {
//TODO      validJWT <- add jws validation
//      subjectUUID <- Try {
//        UUID.fromString(validJWT.sub)
//      }.toFuture
      subjectUUID <- bearer.toFutureUUID
    } yield subjectUUID

    subject transform {
      case s @ Success(_) => s
      case Failure(cause) => Failure(SubjectValidationError(cause.getMessage))
    }
  }

  /** Code: 200, Message: successful operation, DataType: RelationshipInfo
    * Code: 400, Message: Invalid id supplied, DataType: Problem
    * Code: 404, Message: Not found, DataType: Problem
    */
  override def getRelationship(relationshipId: String)(implicit
    toEntityMarshallerRelationshipInfo: ToEntityMarshaller[RelationshipInfo],
    toEntityMarshallerProblem: ToEntityMarshaller[Problem],
    contexts: Seq[(String, String)]
  ): Route = {
    logger.info(s"Getting relationship $relationshipId")
    val result: Future[Relationship] = for {
      bearer           <- getFutureBearer(contexts)
      relationshipUUID <- relationshipId.toFutureUUID
      relationship     <- partyManagementService.getRelationshipById(relationshipUUID)(bearer)
    } yield relationship

    onComplete(result) {
      case Success(relationship) => getRelationship200(relationshipToRelationshipInfo(relationship))
      case Failure(ex: RelationshipNotFound) =>
        val errorResponse: Problem = Problem(Option(ex.getMessage), 404, "Not found")
        getRelationship404(errorResponse)
      case Failure(ex) =>
        val errorResponse: Problem = Problem(Option(ex.getMessage), 400, "some error")
        getRelationship400(errorResponse)
    }
  }

  /** Code: 204, Message: relationship deleted
    * Code: 400, Message: Bad request, DataType: Problem
    * Code: 404, Message: Relationship not found, DataType: Problem
    */
  override def deleteRelationshipById(
    relationshipId: String
  )(implicit toEntityMarshallerProblem: ToEntityMarshaller[Problem], contexts: Seq[(String, String)]): Route = {
    val result = for {
      bearer           <- getFutureBearer(contexts)
      _                <- getCallerSubjectIdentifier(bearer)
      relationshipUUID <- relationshipId.toFutureUUID
      _                <- partyManagementService.deleteRelationshipById(relationshipUUID)(bearer)
    } yield ()

    onComplete(result) {
      case Success(_) => deleteRelationshipById204
      case Failure(ex: SubjectValidationError) =>
        val errorResponse: Problem = Problem(Option(ex.getMessage), 401, "Unauthorized")
        complete((401, errorResponse))
      case Failure(ex) =>
        val errorResponse: Problem = Problem(Option(ex.getMessage), 400, "some error")
        deleteRelationshipById404(errorResponse)
    }
  }

<<<<<<< HEAD
=======
  /** Code: 201, Message: successful operation, DataType: OnBoardingResponse
    * Code: 400, Message: Invalid ID supplied, DataType: Problem
    */
  override def onboardingLegalsOnOrganization(onBoardingRequest: OnBoardingRequest)(implicit
    toEntityMarshallerProblem: ToEntityMarshaller[Problem],
    toEntityMarshallerOnBoardingResponse: ToEntityMarshaller[OnBoardingResponse],
    contexts: Seq[(String, String)]
  ): Route = {
    val result: Future[OnBoardingResponse] = for {
      bearer       <- getFutureBearer(contexts)
      organization <- partyManagementService.retrieveOrganizationByExternalId(onBoardingRequest.institutionId)(bearer)
      organizationRelationships <- partyManagementService.retrieveRelationships(
        None,
        Some(organization.id),
        None,
        None
      )(bearer)
      _                <- existsAnOnboardedManager(organizationRelationships)
      validUsers       <- verifyUsersByRoles(onBoardingRequest.users, Set(PartyRole.MANAGER, PartyRole.DELEGATE))
      personsWithRoles <- Future.traverse(validUsers)(addUser(bearer))
      _ <- Future.traverse(personsWithRoles)(pr =>
        partyManagementService.createRelationship(pr._1.id, organization.id, roleToDependency(pr._2), pr._3, pr._4)(
          bearer
        )
      )
      relationships = RelationshipsSeed(personsWithRoles.map { case (person, role, products, productRole) =>
        createRelationship(organization.id, person.id, roleToDependency(role), products, productRole)
      })
      pdf   <- pdfCreator.create(validUsers, organization)
      token <- partyManagementService.createToken(relationships, pdf._2)(bearer)
      _ <- sendOnboardingMail(
        ApplicationConfiguration.destinationMails,
        pdf._1,
        token.token
      ) //TODO address must be the digital address
      _ = logger.info(s"$token")
    } yield OnBoardingResponse(token.token, pdf._1)

    onComplete(result) {
      case Success(response) =>
        onboardingLegalsOnOrganization200(response)
      case Failure(ex) =>
        val errorResponse: Problem = Problem(Option(ex.getMessage), 400, "some error")
        onboardingLegalsOnOrganization400(errorResponse)
    }
  }

>>>>>>> a320cebe
  /** Code: 200, Message: successful operation, DataType: Products
    * Code: 404, Message: Institution not found, DataType: Problem
    */
  override def retrieveInstitutionProducts(institutionId: String)(implicit
    toEntityMarshallerProducts: ToEntityMarshaller[Products],
    toEntityMarshallerProblem: ToEntityMarshaller[Problem],
    contexts: Seq[(String, String)]
  ): Route = {
    val result = for {
      bearer          <- getFutureBearer(contexts)
      _               <- getCallerSubjectIdentifier(bearer)
      institutionUUID <- institutionId.toFutureUUID
      organization    <- partyManagementService.retrieveOrganization(institutionUUID)(bearer)
      organizationRelationships <- partyManagementService.retrieveRelationships(
        None,
        Some(organization.id),
        None,
        None
      )(bearer)
    } yield Products(products = extractActiveProducts(organizationRelationships).map(relationshipProductToApi))

    onComplete(result) {
      case Success(institution) if institution.products.isEmpty =>
        val errorResponse: Problem = Problem(None, 404, s"Products not found for institution $institutionId")
        retrieveInstitutionProducts404(errorResponse)
      case Success(institution) => retrieveInstitutionProducts200(institution)
      case Failure(ex: SubjectValidationError) =>
        val errorResponse: Problem = Problem(Option(ex.getMessage), 401, "Unauthorized")
        complete((401, errorResponse))
      case Failure(ex) =>
        val errorResponse: Problem = Problem(Option(ex.getMessage), 500, "Something went wrong")
        complete(StatusCodes.InternalServerError, errorResponse)
    }
  }

  private def extractActiveProducts(relationships: Relationships): Seq[RelationshipProduct] = {

    relationships.items.filter(isAnOnboardedManager).map(_.product)
  }

}<|MERGE_RESOLUTION|>--- conflicted
+++ resolved
@@ -449,7 +449,6 @@
     )
   }
 
-<<<<<<< HEAD
   private def filterFoundRelationshipsByCurrentUser(
     userRelationships: Relationships,
     institutionIdRelationships: Relationships
@@ -478,19 +477,6 @@
         )
     }
     filteredItems.map(Relationships).toFuture
-=======
-  def filterFoundRelationshipsByCurrentUser(
-    institutionIdRelationships: Relationships,
-    userRelationships: Relationships
-  ): Relationships = {
-
-    val admins: Seq[PartyRole] =
-      userRelationships.items.map(rl => roleToApi(rl.role))
-    val isAdmin = admins.exists(rl => adminPartyRoles.contains(rl))
-
-    if (isAdmin) institutionIdRelationships
-    else userRelationships
->>>>>>> a320cebe
   }
 
   /** Code: 200, Message: successful operation, DataType: RelationshipInfo
@@ -522,14 +508,10 @@
         None,
         None
       )(bearer)
-<<<<<<< HEAD
       filteredRelationships <- filterFoundRelationshipsByCurrentUser(userRelationships, institutionIdRelationships)(
         productRoles,
         products
       )
-=======
-      filteredRelationships = filterFoundRelationshipsByCurrentUser(institutionIdRelationships, userRelationships)
->>>>>>> a320cebe
     } yield relationshipsToRelationshipsResponse(filteredRelationships)
 
     onComplete(result) {
@@ -734,56 +716,6 @@
     }
   }
 
-<<<<<<< HEAD
-=======
-  /** Code: 201, Message: successful operation, DataType: OnBoardingResponse
-    * Code: 400, Message: Invalid ID supplied, DataType: Problem
-    */
-  override def onboardingLegalsOnOrganization(onBoardingRequest: OnBoardingRequest)(implicit
-    toEntityMarshallerProblem: ToEntityMarshaller[Problem],
-    toEntityMarshallerOnBoardingResponse: ToEntityMarshaller[OnBoardingResponse],
-    contexts: Seq[(String, String)]
-  ): Route = {
-    val result: Future[OnBoardingResponse] = for {
-      bearer       <- getFutureBearer(contexts)
-      organization <- partyManagementService.retrieveOrganizationByExternalId(onBoardingRequest.institutionId)(bearer)
-      organizationRelationships <- partyManagementService.retrieveRelationships(
-        None,
-        Some(organization.id),
-        None,
-        None
-      )(bearer)
-      _                <- existsAnOnboardedManager(organizationRelationships)
-      validUsers       <- verifyUsersByRoles(onBoardingRequest.users, Set(PartyRole.MANAGER, PartyRole.DELEGATE))
-      personsWithRoles <- Future.traverse(validUsers)(addUser(bearer))
-      _ <- Future.traverse(personsWithRoles)(pr =>
-        partyManagementService.createRelationship(pr._1.id, organization.id, roleToDependency(pr._2), pr._3, pr._4)(
-          bearer
-        )
-      )
-      relationships = RelationshipsSeed(personsWithRoles.map { case (person, role, products, productRole) =>
-        createRelationship(organization.id, person.id, roleToDependency(role), products, productRole)
-      })
-      pdf   <- pdfCreator.create(validUsers, organization)
-      token <- partyManagementService.createToken(relationships, pdf._2)(bearer)
-      _ <- sendOnboardingMail(
-        ApplicationConfiguration.destinationMails,
-        pdf._1,
-        token.token
-      ) //TODO address must be the digital address
-      _ = logger.info(s"$token")
-    } yield OnBoardingResponse(token.token, pdf._1)
-
-    onComplete(result) {
-      case Success(response) =>
-        onboardingLegalsOnOrganization200(response)
-      case Failure(ex) =>
-        val errorResponse: Problem = Problem(Option(ex.getMessage), 400, "some error")
-        onboardingLegalsOnOrganization400(errorResponse)
-    }
-  }
-
->>>>>>> a320cebe
   /** Code: 200, Message: successful operation, DataType: Products
     * Code: 404, Message: Institution not found, DataType: Problem
     */
