package it.pagopa.pdnd.interop.uservice.partyprocess.api.impl

import akka.http.scaladsl.marshalling.ToEntityMarshaller
import akka.http.scaladsl.model.{ContentType, HttpEntity, MessageEntity, StatusCodes}
import akka.http.scaladsl.server.Directives.{complete, onComplete}
import akka.http.scaladsl.server.Route
import akka.http.scaladsl.server.directives.FileInfo
import cats.implicits.toTraverseOps
import it.pagopa.pdnd.interop.commons.files.service.FileManager
import it.pagopa.pdnd.interop.commons.jwt.service.JWTReader
import it.pagopa.pdnd.interop.commons.mail.model.PersistedTemplate
import it.pagopa.pdnd.interop.commons.utils.AkkaUtils.getFutureBearer
import it.pagopa.pdnd.interop.commons.utils.OpenapiUtils._
import it.pagopa.pdnd.interop.commons.utils.TypeConversions._
import it.pagopa.pdnd.interop.uservice.partymanagement.client.invoker.ApiError
import it.pagopa.pdnd.interop.uservice.partymanagement.client.model.{
  Organization,
  OrganizationSeed,
  PersonSeed,
  Relationship,
  RelationshipProduct,
  RelationshipProductSeed,
  RelationshipSeed,
  Relationships,
  Problem => _
}
import it.pagopa.pdnd.interop.uservice.partymanagement.client.{model => PartyManagementDependency}
import it.pagopa.pdnd.interop.uservice.partyprocess.api.ProcessApiService
import it.pagopa.pdnd.interop.uservice.partyprocess.api.impl.Conversions.{
  relationshipProductToApi,
  relationshipStateToApi,
  roleToApi,
  roleToDependency
}
import it.pagopa.pdnd.interop.uservice.partyprocess.common.system.ApplicationConfiguration
import it.pagopa.pdnd.interop.uservice.partyprocess.error._
import it.pagopa.pdnd.interop.uservice.partyprocess.model._
import it.pagopa.pdnd.interop.uservice.partyprocess.service._
import it.pagopa.pdnd.interop.uservice.userregistrymanagement.client.model.Certification.{
  NONE => CertificationEnumsNone
}
import it.pagopa.pdnd.interop.uservice.userregistrymanagement.client.model.{
  User => UserRegistryUser,
  UserExtras => UserRegistryUserExtras,
  UserSeed => UserRegistryUserSeed
}
import org.slf4j.{Logger, LoggerFactory}

import java.io.{File, FileOutputStream}
import java.nio.charset.StandardCharsets
import java.nio.file.{Files, Path}
import java.util.UUID
import scala.concurrent.{ExecutionContext, Future}
import scala.util.{Failure, Success, Try}

class ProcessApiServiceImpl(
  partyManagementService: PartyManagementService,
  partyRegistryService: PartyRegistryService,
  attributeRegistryService: AttributeRegistryService,
  userRegistryManagementService: UserRegistryManagementService,
  pdfCreator: PDFCreator,
  fileManager: FileManager,
  signatureService: SignatureService,
  signatureValidationService: SignatureValidationService,
  mailer: MailEngine,
  mailTemplate: PersistedTemplate,
  jwtReader: JWTReader
)(implicit ec: ExecutionContext)
    extends ProcessApiService {

  private val logger: Logger = LoggerFactory.getLogger(this.getClass)

  final val adminPartyRoles: Set[PartyRole] = Set(PartyRole.MANAGER, PartyRole.DELEGATE, PartyRole.SUB_DELEGATE)

  private def sendOnboardingMail(
    addresses: Seq[String],
    file: File,
    onboardingMailParameters: Map[String, String]
  ): Future[Unit] = {
    mailer.sendMail(mailTemplate)(addresses, file, onboardingMailParameters)
  }

  /** Code: 200, Message: successful operation, DataType: OnboardingInfo
    * Code: 400, Message: Invalid ID supplied, DataType: Problem
    */
  override def getOnboardingInfo(institutionId: Option[String], states: String)(implicit
    toEntityMarshallerProblem: ToEntityMarshaller[Problem],
    toEntityMarshallerOnboardingInfo: ToEntityMarshaller[OnboardingInfo],
    contexts: Seq[(String, String)]
  ): Route = {
    val defaultStates =
      List(PartyManagementDependency.RelationshipState.ACTIVE, PartyManagementDependency.RelationshipState.PENDING)

    val result: Future[OnboardingInfo] = for {
      bearer <- getFutureBearer(contexts)
      uid    <- getCallerUserIdentifier(bearer)
      organization <- institutionId.traverse(externalId =>
        partyManagementService.retrieveOrganizationByExternalId(externalId)(bearer)
      )
      statesParamArray <- parseArrayParameters(states)
        .traverse(PartyManagementDependency.RelationshipState.fromValue)
        .toFuture
      statesArray = if (statesParamArray.isEmpty) defaultStates else statesParamArray
<<<<<<< HEAD
      user <- userRegistryManagementService.getUserById(subjectUUID)
=======
      user <- userRegistryManagementService.getUserById(uid)(bearer)
>>>>>>> 2c0d5931
      personInfo = PersonInfo(user.name, user.surname, user.externalId)
      relationships <- partyManagementService.retrieveRelationships(
        from = Some(uid),
        to = organization.map(_.id),
        roles = Seq.empty,
        states = statesArray,
        products = Seq.empty,
        productRoles = Seq.empty
      )(bearer)
      _              <- areRelationshipsNonEmpty(uid, institutionId, statesArray)(relationships)
      onboardingData <- Future.traverse(relationships.items)(getOnboardingData(bearer))
    } yield OnboardingInfo(personInfo, onboardingData)

    onComplete(result) {
      case Success(res) => getOnboardingInfo200(res)
      case Failure(ex: EmptyOnboardingInfo) =>
        val errorResponse: Problem = problemOf(StatusCodes.NotFound, "0023", ex)
        getOnboardingInfo404(errorResponse)
      case Failure(ex) =>
        val errorResponse: Problem = problemOf(StatusCodes.BadRequest, "0001", ex)
        getOnboardingInfo400(errorResponse)

    }
  }

  private def areRelationshipsNonEmpty(
    uid: UUID,
    institutionId: Option[String],
    states: List[PartyManagementDependency.RelationshipState]
  )(relationships: Relationships) =
    Either.cond(relationships.items.nonEmpty, (), EmptyOnboardingInfo(uid, institutionId, states)).toFuture

  private def getOnboardingData(bearer: String)(relationship: Relationship): Future[OnboardingData] = {
    for {
      organization <- partyManagementService.retrieveOrganization(relationship.to)(bearer)
      attributes <- Future.traverse(organization.attributes)(id =>
        for {
          uuid      <- id.toFutureUUID
          attribute <- attributeRegistryService.getAttribute(uuid)(bearer)
        } yield attribute
      )
    } yield OnboardingData(
      institutionId = organization.institutionId,
      taxCode = organization.taxCode,
      description = organization.description,
      digitalAddress = organization.digitalAddress,
      state = relationshipStateToApi(relationship.state),
      role = roleToApi(relationship.role),
      productInfo = relationshipProductToApi(relationship.product),
      attributes = attributes.map(attribute =>
        Attribute(id = attribute.id, name = attribute.name, description = attribute.description)
      )
    )

  }

  /** Code: 201, Message: successful operation, DataType: OnboardingResponse
    * Code: 400, Message: Invalid ID supplied, DataType: Problem
    * Code: 409, Message: Document validation failed, DataType: Problem
    */
  override def onboardingOrganization(onboardingRequest: OnboardingRequest)(implicit
    toEntityMarshallerOnboardingResponse: ToEntityMarshaller[OnboardingResponse],
    toEntityMarshallerProblem: ToEntityMarshaller[Problem],
    contexts: Seq[(String, String)]
  ): Route = {

    val result: Future[OnboardingResponse] = for {
      bearer       <- getFutureBearer(contexts)
      subjectUUID  <- getCallerSubjectIdentifier(bearer)
      currentUser  <- userRegistryManagementService.getUserById(subjectUUID)
      organization <- createOrGetOrganization(onboardingRequest)(bearer)
      relationships <- partyManagementService.retrieveRelationships(
        from = None,
        to = Some(organization.id),
        roles = Seq.empty,
        states = Seq.empty,
        products = Seq.empty,
        productRoles = Seq.empty
      )(bearer)
      _        <- notExistsAnOnboardedManager(relationships)
      response <- performOnboardingWithSignature(onboardingRequest, organization, currentUser)(bearer)
    } yield response

    onComplete(result) {
      case Success(response) =>
        onboardingOrganization201(response)
      case Failure(ex: ContractNotFound) =>
        val errorResponse: Problem = problemOf(StatusCodes.NotFound, "0022", ex)
        onboardingOrganization404(errorResponse)
      case Failure(ex) =>
        val errorResponse: Problem = problemOf(StatusCodes.BadRequest, "0002", ex)
        onboardingOrganization400(errorResponse)
    }

  }

  private def createOrGetOrganization(onboardingRequest: OnboardingRequest)(bearer: String): Future[Organization] =
    createOrganization(onboardingRequest.institutionId)(bearer).recoverWith {
      case ResourceConflictError =>
        partyManagementService.retrieveOrganizationByExternalId(onboardingRequest.institutionId)(bearer)
      case ex => Future.failed(ex)
    }

  /** Code: 200, Message: successful operation, DataType: OnboardingResponse
    * Code: 400, Message: Invalid ID supplied, DataType: Problem
    * Code: 409, Message: Document validation failed, DataType: Problem
    */
  override def onboardingLegalsOnOrganization(onboardingRequest: OnboardingRequest)(implicit
    toEntityMarshallerOnboardingResponse: ToEntityMarshaller[OnboardingResponse],
    toEntityMarshallerProblem: ToEntityMarshaller[Problem],
    contexts: Seq[(String, String)]
  ): Route = {
    val result: Future[OnboardingResponse] = for {
      bearer       <- getFutureBearer(contexts)
      subjectUUID  <- getCallerSubjectIdentifier(bearer)
      currentUser  <- userRegistryManagementService.getUserById(subjectUUID)
      organization <- partyManagementService.retrieveOrganizationByExternalId(onboardingRequest.institutionId)(bearer)
      organizationRelationships <- partyManagementService.retrieveRelationships(
        from = None,
        to = Some(organization.id),
        roles = Seq.empty,
        states = Seq.empty,
        products = Seq.empty,
        productRoles = Seq.empty
      )(bearer)
      _        <- existsAnOnboardedManager(organizationRelationships)
      response <- performOnboardingWithSignature(onboardingRequest, organization, currentUser)(bearer)
    } yield response

    onComplete(result) {
      case Success(response) =>
        onboardingLegalsOnOrganization200(response)
      case Failure(ex) =>
        val errorResponse: Problem = problemOf(StatusCodes.BadRequest, "0003", ex)
        onboardingLegalsOnOrganization400(errorResponse)
    }
  }

  private def performOnboardingWithSignature(
    onboardingRequest: OnboardingRequest,
    organization: Organization,
    currentUser: UserRegistryUser
  )(bearer: String): Future[OnboardingResponse] = {
    for {
      validUsers       <- verifyUsersByRoles(onboardingRequest.users, Set(PartyRole.MANAGER, PartyRole.DELEGATE))
      personsWithRoles <- Future.traverse(validUsers)(addUser(bearer))
      relationships <- Future.traverse(personsWithRoles) { case (person, role, product, productRole) =>
        createOrGetRelationship(person.id, organization.id, roleToDependency(role), product, productRole)(bearer)
      }
      contract         <- onboardingRequest.contract.toFuture(ContractNotFound(onboardingRequest.institutionId))
      contractTemplate <- getFileAsString(contract.path)
      pdf              <- pdfCreator.createContract(contractTemplate, validUsers, organization)
      digest           <- signatureService.createDigest(pdf)
      token <- partyManagementService.createToken(
        Relationships(relationships),
        digest,
        contract.version,
        contract.path
      )(bearer)
      _ = logger.info(s"Digest $digest")
      onboardingMailParameters <- getOnboardingMailParameters(token.token, currentUser, onboardingRequest)
      destinationMails = ApplicationConfiguration.destinationMails.getOrElse(Seq(organization.digitalAddress))
      _ <- sendOnboardingMail(destinationMails, pdf, onboardingMailParameters)
      _ = logger.info(s"$token")
    } yield OnboardingResponse(token.token, pdf)
  }

  private def getOnboardingMailParameters(
    token: String,
    currentUser: UserRegistryUser,
    onboardingRequest: OnboardingRequest
  ): Future[Map[String, String]] = {

    val tokenParameters: Map[String, String] = {
      ApplicationConfiguration.onboardingMailPlaceholdersReplacement.map { case (k, placeholder) =>
        (k, s"$placeholder$token")
      }
    }

    val userParameters: Map[String, String] = Map(
      ApplicationConfiguration.onboardingMailUserNamePlaceholder    -> currentUser.name,
      ApplicationConfiguration.onboardingMailUserSurnamePlaceholder -> currentUser.surname,
      ApplicationConfiguration.onboardingMailTaxCodePlaceholder     -> currentUser.externalId
    )

    val bodyParameters: Map[String, String] = tokenParameters ++ userParameters

    extractProduct(onboardingRequest).map(product =>
      bodyParameters + (ApplicationConfiguration.onboardingMailProductPlaceholder -> product)
    )

  }

  private def extractProduct(onboardingRequest: OnboardingRequest): Future[String] = {
    val products: Seq[String] = onboardingRequest.users.map(_.product).distinct
    if (products.size == 1) Future.successful(products.head)
    else Future.failed(MultipleProductsRequestError(products))
  }

  private def createOrGetRelationship(
    personId: UUID,
    organizationId: UUID,
    role: PartyManagementDependency.PartyRole,
    product: String,
    productRole: String
  )(bearer: String): Future[Relationship] = {
    val relationshipSeed: RelationshipSeed =
      RelationshipSeed(
        from = personId,
        to = organizationId,
        role = role,
        product = RelationshipProductSeed(product, productRole)
      )

    partyManagementService
      .createRelationship(relationshipSeed)(bearer)
      .recoverWith {
        case ResourceConflictError =>
          for {
            relationships <- partyManagementService.retrieveRelationships(
              from = Some(personId),
              to = Some(organizationId),
              roles = Seq(role),
              states = Seq.empty,
              products = Seq(product),
              productRoles = Seq(productRole)
            )(bearer)
            relationship <- relationships.items.headOption.toFuture(
              RelationshipNotFound(organizationId, personId, role.toString)
            )
          } yield relationship
        case ex => Future.failed(ex)
      }

  }

  /** Code: 201, Message: successful operation
    * Code: 400, Message: Invalid ID supplied, DataType: Problem
    */
  override def onboardingSubDelegatesOnOrganization(
    onboardingRequest: OnboardingRequest
  )(implicit toEntityMarshallerProblem: ToEntityMarshaller[Problem], contexts: Seq[(String, String)]): Route = {
    val result: Future[Unit] = for {
      bearer       <- getFutureBearer(contexts)
      organization <- partyManagementService.retrieveOrganizationByExternalId(onboardingRequest.institutionId)(bearer)
      relationships <- partyManagementService.retrieveRelationships(
        from = None,
        to = Some(organization.id),
        roles = Seq.empty,
        states = Seq.empty,
        products = Seq.empty,
        productRoles = Seq.empty
      )(bearer)
      _      <- existsAnOnboardedManager(relationships)
      result <- performOnboardingWithoutSignature(onboardingRequest, Set(PartyRole.SUB_DELEGATE), organization)(bearer)
    } yield result

    onComplete(result) {
      case Success(_) => onboardingSubDelegatesOnOrganization201
      case Failure(ex) =>
        val errorResponse: Problem = problemOf(StatusCodes.BadRequest, "0004", ex)
        onboardingSubDelegatesOnOrganization400(errorResponse)
    }
  }

  /** Code: 201, Message: successful operation
    * Code: 400, Message: Invalid ID supplied, DataType: Problem
    */
  override def onboardingOperators(
    onboardingRequest: OnboardingRequest
  )(implicit toEntityMarshallerProblem: ToEntityMarshaller[Problem], contexts: Seq[(String, String)]): Route = {
    val result: Future[Unit] = for {
      bearer       <- getFutureBearer(contexts)
      organization <- partyManagementService.retrieveOrganizationByExternalId(onboardingRequest.institutionId)(bearer)
      relationships <- partyManagementService.retrieveRelationships(
        from = None,
        to = Some(organization.id),
        roles = Seq.empty,
        states = Seq.empty,
        products = Seq.empty,
        productRoles = Seq.empty
      )(bearer)
      _      <- existsAnOnboardedManager(relationships)
      result <- performOnboardingWithoutSignature(onboardingRequest, Set(PartyRole.OPERATOR), organization)(bearer)
    } yield result

    onComplete(result) {
      case Success(_) => onboardingOperators201
      case Failure(ex) =>
        val errorResponse: Problem = problemOf(StatusCodes.BadRequest, "0005", ex)
        onboardingOperators400(errorResponse)
    }
  }

  private def performOnboardingWithoutSignature(
    onboardingRequest: OnboardingRequest,
    rolesToCheck: Set[PartyRole],
    organization: Organization
  )(bearer: String): Future[Unit] = {
    for {
      validUsers <- verifyUsersByRoles(onboardingRequest.users, rolesToCheck)
      users      <- Future.traverse(validUsers)(addUser(bearer))
      _ <- Future.traverse(users) { case (user, role, product, productRole) =>
        val relationshipSeed: RelationshipSeed =
          RelationshipSeed(
            from = user.id,
            to = organization.id,
            role = roleToDependency(role),
            product = RelationshipProductSeed(product, productRole)
          )
        partyManagementService.createRelationship(relationshipSeed)(bearer)
      }
      _ = logger.info(s"Users created ${users.map(_.toString).mkString(",")}")
    } yield ()
  }

  /** Code: 200, Message: successful operation
    * Code: 400, Message: Invalid ID supplied, DataType: Problem
    * Code: 409, Message: Document validation failed
    *
    * These are the error code used in the document validation process:
    *
    *  * 002-100: document validation fails
    *  * 002-101: original document digest differs from incoming document one
    *  * 002-102: the signature is invalid
    *  * 002-103: signature form is not CAdES
    *  * 002-104: signature tax code is not equal to document one
    *  * 002-105: signature tax code has an invalid format
    *  * 002-106: signature tax code is not present
    *
    *  DataType: Problem
    */
  override def confirmOnboarding(tokenId: String, contract: (FileInfo, File))(implicit
    toEntityMarshallerProblem: ToEntityMarshaller[Problem],
    contexts: Seq[(String, String)]
  ): Route = {

    val result: Future[Unit] = for {
      bearer      <- getFutureBearer(contexts)
      tokenIdUUID <- tokenId.toFutureUUID
      token       <- partyManagementService.getToken(tokenIdUUID)(bearer)
      legalUsers  <- Future.traverse(token.legals)(legal => userRegistryManagementService.getUserById(legal.partyId))
      validator   <- signatureService.createDocumentValidator(Files.readAllBytes(contract._2.toPath))
      _ <- SignatureValidationService.validateSignature(
        signatureValidationService.isDocumentSigned(validator),
        signatureValidationService.verifySignature(validator),
        signatureValidationService.verifySignatureForm(validator),
        signatureValidationService.verifyDigest(validator, token.checksum),
        signatureValidationService.verifyManagerTaxCode(validator, legalUsers)
      )
      _ <- partyManagementService.consumeToken(token.id, contract)(bearer)
    } yield ()

    onComplete(result) {
      case Success(_) => confirmOnboarding200
      case Failure(InvalidSignature(validationErrors)) =>
        val errorResponse: Problem = Problem(
          `type` = defaultProblemType,
          status = StatusCodes.Conflict.intValue,
          title = StatusCodes.Conflict.defaultMessage,
          errors = validationErrors.map(validationError =>
            ProblemError(
              code = s"$serviceErrorCodePrefix-${validationError.getErrorCode}",
              detail = validationError.getMessage
            )
          )
        )
        confirmOnboarding409(errorResponse)
      case Failure(ex) =>
        ex.printStackTrace()
        val errorResponse: Problem = problemOf(StatusCodes.BadRequest, "0006", ex)
        confirmOnboarding400(errorResponse)
    }
  }

  /** Code: 200, Message: successful operation
    * Code: 400, Message: Invalid ID supplied, DataType: Problem
    */
  override def invalidateOnboarding(
    tokenId: String
  )(implicit toEntityMarshallerProblem: ToEntityMarshaller[Problem], contexts: Seq[(String, String)]): Route = {
    val result: Future[Unit] = for {
      bearer      <- getFutureBearer(contexts)
      tokenIdUUID <- tokenId.toFutureUUID
      result      <- partyManagementService.invalidateToken(tokenIdUUID)(bearer)
    } yield result

    onComplete(result) {
      case Success(_) => invalidateOnboarding200
      case Failure(ex) =>
        val errorResponse: Problem = problemOf(StatusCodes.BadRequest, "0007", ex)
        invalidateOnboarding400(errorResponse)

    }

  }

  private def verifyUsersByRoles(users: Seq[User], roles: Set[PartyRole]): Future[Seq[User]] = {
    val areValidUsers: Boolean = users.forall(user => roles.contains(user.role))
    Future.fromTry(
      Either
        .cond(
          users.nonEmpty && areValidUsers,
          users,
          new RuntimeException(
            s"Roles ${users.filter(user => !roles.contains(user.role)).mkString(", ")} are not admitted for this operation"
          )
        )
        .toTry
    )
  }

  private def existsAnOnboardedManager(relationships: Relationships): Future[Unit] = Future.fromTry {
    Either
      .cond(
        relationships.items.exists(isAnOnboardedManager),
        (),
        new RuntimeException("No onboarded managers for this institution.")
      )
      .toTry
  }

  private def isAnOnboardedManager(relationship: Relationship): Boolean = {

    relationship.role == PartyManagementDependency.PartyRole.MANAGER &&
    (
      relationship.state != PartyManagementDependency.RelationshipState.PENDING &&
        relationship.state != PartyManagementDependency.RelationshipState.REJECTED
    )

  }

  private def notExistsAnOnboardedManager(relationships: Relationships): Future[Unit] = Future.fromTry {
    Either
      .cond(
        relationships.items.forall(isNotAnOnboardedManager),
        (),
        new RuntimeException("Onboarded managers found for this institution.")
      )
      .toTry
  }

  private def isNotAnOnboardedManager(relationship: Relationship): Boolean = !isAnOnboardedManager(relationship)

  private def addUser(bearer: String)(user: User): Future[(UserRegistryUser, PartyRole, String, String)] = {
    logger.info(s"Adding user ${user.toString}")
    createPerson(user)(bearer)
      .recoverWith {
        case ResourceConflictError => userRegistryManagementService.getUserByExternalId(user.taxCode)
        case ex                    => Future.failed(ex)
      }
      .map((_, user.role, user.product, user.productRole))
  }

  private def createPerson(user: User)(bearer: String): Future[UserRegistryUser] =
    for {
      user <- userRegistryManagementService
        .createUser(
          UserRegistryUserSeed(
            externalId = user.taxCode,
            name = user.name,
            surname = user.surname,
            certification = CertificationEnumsNone,
            extras = UserRegistryUserExtras(email = user.email, birthDate = None)
          )
        )
        .recoverWith {
          case ResourceConflictError => userRegistryManagementService.getUserByExternalId(user.taxCode)
          case ex                    => Future.failed(ex)
        }
      _ <- partyManagementService.createPerson(PersonSeed(user.id))(bearer)
    } yield user

  private def createOrganization(institutionId: String)(bearer: String): Future[Organization] =
    for {
      institution <- partyRegistryService.getInstitution(institutionId)(bearer)
      categories  <- partyRegistryService.getCategories(bearer)
      category <- categories.items
        .find(cat => institution.category == cat.code)
        .map(Future.successful)
        .getOrElse(Future.failed(new RuntimeException(s"Invalid category ${institution.category}")))
      attributes <- attributeRegistryService.createAttribute("IPA", category.code, category.name, category.kind)(bearer)
      _ = logger.info(s"getInstitution ${institution.id}")
      seed = OrganizationSeed(
        institutionId = institution.id,
        description = institution.description,
        digitalAddress = institution.digitalAddress, // TODO Must be non optional
        taxCode = institution.taxCode,
        attributes = attributes.attributes.filter(attr => attr.code.contains(institution.category)).map(_.id),
        products = Set.empty
      )
      organization <- partyManagementService.createOrganization(seed)(bearer)
      _ = logger.info(s"createOrganization ${organization.institutionId}")
    } yield organization

  private def filterFoundRelationshipsByCurrentUser(
    currentUserId: UUID,
    userAdminRelationships: Relationships,
    institutionIdRelationships: Relationships
  ): Relationships = {
    val isAdmin: Boolean                     = userAdminRelationships.items.nonEmpty
    val userRelationships: Seq[Relationship] = institutionIdRelationships.items.filter(_.from == currentUserId)

    val filteredRelationships: Seq[Relationship] =
      if (isAdmin) institutionIdRelationships.items
      else userRelationships

    Relationships(filteredRelationships)
  }

  /** Code: 200, Message: successful operation, DataType: Seq[RelationshipInfo]
    * Code: 400, Message: Invalid institution id supplied, DataType: Problem
    */
  override def getUserInstitutionRelationships(
    institutionId: String,
    roles: String,
    states: String,
    products: String,
    productRoles: String
  )(implicit
    toEntityMarshallerProblem: ToEntityMarshaller[Problem],
    toEntityMarshallerRelationshipInfoarray: ToEntityMarshaller[Seq[RelationshipInfo]],
    contexts: Seq[(String, String)]
  ): Route = {
    logger.info(s"Getting relationship for institution $institutionId and current user")
    val productsArray     = parseArrayParameters(products)
    val productRolesArray = parseArrayParameters(productRoles)
    val rolesArray        = parseArrayParameters(roles)
    val statesArray       = parseArrayParameters(states)

    val result: Future[Seq[RelationshipInfo]] = for {
      bearer          <- getFutureBearer(contexts)
      uid             <- getCallerUserIdentifier(bearer)
      organization    <- partyManagementService.retrieveOrganizationByExternalId(institutionId)(bearer)
      rolesEnumArray  <- rolesArray.traverse(PartyManagementDependency.PartyRole.fromValue).toFuture
      statesEnumArray <- statesArray.traverse(PartyManagementDependency.RelationshipState.fromValue).toFuture
      userAdminRelationships <- partyManagementService.retrieveRelationships(
        from = Some(uid),
        to = Some(organization.id),
        roles = adminPartyRoles.map(roleToDependency).toSeq,
        states =
          Seq(PartyManagementDependency.RelationshipState.ACTIVE, PartyManagementDependency.RelationshipState.PENDING),
        products = Seq.empty,
        productRoles = Seq.empty
      )(bearer)
      institutionIdRelationships <- partyManagementService.retrieveRelationships(
        from = None,
        to = Some(organization.id),
        roles = rolesEnumArray,
        states = statesEnumArray,
        products = productsArray,
        productRoles = productRolesArray
      )(bearer)
      filteredRelationships = filterFoundRelationshipsByCurrentUser(
        uid,
        userAdminRelationships,
        institutionIdRelationships
      )
      relationships <- filteredRelationships.items.traverse(relationshipToRelationshipsResponse)
    } yield relationships

    onComplete(result) {
      case Success(relationships) => getUserInstitutionRelationships200(relationships)
      case Failure(ex) =>
        val errorResponse: Problem = problemOf(StatusCodes.BadRequest, "0008", ex)
        getUserInstitutionRelationships400(errorResponse)
    }
  }

  /** Code: 204, Message: Successful operation
    * Code: 400, Message: Invalid id supplied, DataType: Problem
    * Code: 404, Message: Not found, DataType: Problem
    */
  override def activateRelationship(
    relationshipId: String
  )(implicit toEntityMarshallerProblem: ToEntityMarshaller[Problem], contexts: Seq[(String, String)]): Route = {
    logger.info(s"Activating relationship $relationshipId")
    val result: Future[Unit] = for {
      bearer           <- getFutureBearer(contexts)
      relationshipUUID <- relationshipId.toFutureUUID
      relationship     <- partyManagementService.getRelationshipById(relationshipUUID)(bearer)
      _                <- relationshipMustBeActivable(relationship)
      _                <- partyManagementService.activateRelationship(relationship.id)(bearer)
    } yield ()

    onComplete(result) {
      case Success(_) => activateRelationship204
      case Failure(ex: RelationshipNotFound) =>
        val errorResponse: Problem = problemOf(StatusCodes.NotFound, "0009", ex)
        activateRelationship404(errorResponse)
      case Failure(ex) =>
        val errorResponse: Problem = problemOf(StatusCodes.BadRequest, "0010", ex)
        activateRelationship400(errorResponse)
    }
  }

  /** Code: 204, Message: Successful operation
    * Code: 400, Message: Invalid id supplied, DataType: Problem
    * Code: 404, Message: Not found, DataType: Problem
    */
  override def suspendRelationship(
    relationshipId: String
  )(implicit toEntityMarshallerProblem: ToEntityMarshaller[Problem], contexts: Seq[(String, String)]): Route = {
    val result: Future[Unit] = for {
      bearer           <- getFutureBearer(contexts)
      relationshipUUID <- relationshipId.toFutureUUID
      relationship     <- partyManagementService.getRelationshipById(relationshipUUID)(bearer)
      _                <- relationshipMustBeSuspendable(relationship)
      _                <- partyManagementService.suspendRelationship(relationship.id)(bearer)
    } yield ()

    onComplete(result) {
      case Success(_) => suspendRelationship204
      case Failure(ex: RelationshipNotFound) =>
        val errorResponse: Problem = problemOf(StatusCodes.NotFound, "0011", ex)
        suspendRelationship404(errorResponse)
      case Failure(ex) =>
        val errorResponse: Problem = problemOf(StatusCodes.BadRequest, "0012", ex)
        suspendRelationship400(errorResponse)
    }
  }

  override def getOnboardingDocument(relationshipId: String)(implicit
    toEntityMarshallerProblem: ToEntityMarshaller[Problem],
    toEntityMarshallerFile: ToEntityMarshaller[File],
    contexts: Seq[(String, String)]
  ): Route = {
    val result: Future[DocumentDetails] =
      for {
        bearer         <- getFutureBearer(contexts)
        uuid           <- relationshipId.toFutureUUID
        relationship   <- partyManagementService.getRelationshipById(uuid)(bearer)
        filePath       <- relationship.filePath.toFuture(RelationshipDocumentNotFound(relationshipId))
        fileName       <- relationship.fileName.toFuture(RelationshipDocumentNotFound(relationshipId))
        contentTypeStr <- relationship.contentType.toFuture(RelationshipDocumentNotFound(relationshipId))
        contentType <- ContentType
          .parse(contentTypeStr)
          .fold(ex => Future.failed(ContentTypeParsingError(contentTypeStr, ex)), Future.successful)
        response <- fileManager.get(ApplicationConfiguration.storageContainer)(filePath)
      } yield DocumentDetails(fileName, contentType, response)

    onComplete(result) {
      case Success(document) =>
        val output: MessageEntity = convertToMessageEntity(document)
        complete(output)
      case Failure(ex: ApiError[_]) if ex.code == 400 =>
        val errorResponse: Problem = problemOf(StatusCodes.BadRequest, "0013", ex)
        getOnboardingDocument400(errorResponse)
      case Failure(ex: ApiError[_]) if ex.code == 404 =>
        val errorResponse: Problem = problemOf(StatusCodes.NotFound, "0014", ex)
        getOnboardingDocument404(errorResponse)
      case Failure(ex) =>
        val errorResponse: Problem = problemOf(
          StatusCodes.InternalServerError,
          "0015",
          ex,
          s"Error retrieving document for relationship $relationshipId"
        )
        complete(errorResponse.status, errorResponse)
    }
  }

  def convertToMessageEntity(documentDetails: DocumentDetails): MessageEntity = {
    val randomPath: Path               = Files.createTempDirectory(s"document")
    val temporaryFilePath: String      = s"${randomPath.toString}/${documentDetails.fileName}"
    val file: File                     = new File(temporaryFilePath)
    val outputStream: FileOutputStream = new FileOutputStream(file)
    documentDetails.file.writeTo(outputStream)
    HttpEntity.fromFile(documentDetails.contentType, file)
  }

  private def relationshipMustBeActivable(relationship: Relationship): Future[Unit] =
    relationship.state match {
      case PartyManagementDependency.RelationshipState.SUSPENDED => Future.successful(())
      case status                                                => Future.failed(RelationshipNotActivable(relationship.id.toString, status.toString))
    }

  private def relationshipMustBeSuspendable(relationship: Relationship): Future[Unit] =
    relationship.state match {
      case PartyManagementDependency.RelationshipState.ACTIVE => Future.successful(())
      case status                                             => Future.failed(RelationshipNotSuspendable(relationship.id.toString, status.toString))
    }

  private def relationshipToRelationshipsResponse(relationship: Relationship): Future[RelationshipInfo] = {
    for {
      user <- userRegistryManagementService.getUserById(relationship.from)
    } yield relationshipToRelationshipInfo(user, relationship)

  }

  private def relationshipToRelationshipInfo(
    userRegistryUser: UserRegistryUser,
    relationship: Relationship
  ): RelationshipInfo = {
    RelationshipInfo(
      id = relationship.id,
      from = relationship.from,
      name = userRegistryUser.name,
      surname = userRegistryUser.surname,
      email = userRegistryUser.extras.email,
      role = roleToApi(relationship.role),
      product = relationshipProductToApi(relationship.product),
      state = relationshipStateToApi(relationship.state),
      createdAt = relationship.createdAt,
      updatedAt = relationship.updatedAt
    )
  }

  private def getCallerUserIdentifier(bearer: String): Future[UUID] = {
    val subject = for {
      claims <- jwtReader.getClaims(bearer).toFuture
      uidTxt <- Option(claims.getStringClaim(uidClaim)).toFuture(ClaimNotFound(uidClaim))
      uid    <- uidTxt.toFutureUUID
    } yield uid

    subject transform {
      case s @ Success(_) => s
      case Failure(cause) => Failure(UidValidationError(cause.getMessage))
    }
  }

  /** Code: 200, Message: successful operation, DataType: RelationshipInfo
    * Code: 400, Message: Invalid id supplied, DataType: Problem
    * Code: 404, Message: Not found, DataType: Problem
    */
  override def getRelationship(relationshipId: String)(implicit
    toEntityMarshallerRelationshipInfo: ToEntityMarshaller[RelationshipInfo],
    toEntityMarshallerProblem: ToEntityMarshaller[Problem],
    contexts: Seq[(String, String)]
  ): Route = {
    logger.info(s"Getting relationship $relationshipId")
    val result: Future[RelationshipInfo] = for {
      bearer           <- getFutureBearer(contexts)
      relationshipUUID <- relationshipId.toFutureUUID
      relationship     <- partyManagementService.getRelationshipById(relationshipUUID)(bearer)
      relationshipInfo <- relationshipToRelationshipsResponse(relationship)
    } yield relationshipInfo

    onComplete(result) {
      case Success(relationshipInfo) => getRelationship200(relationshipInfo)
      case Failure(ex: RelationshipNotFound) =>
        val errorResponse: Problem = problemOf(StatusCodes.NotFound, "0016", ex)
        getRelationship404(errorResponse)
      case Failure(ex) =>
        val errorResponse: Problem = problemOf(StatusCodes.BadRequest, "0017", ex)
        getRelationship400(errorResponse)
    }
  }

  /** Code: 204, Message: relationship deleted
    * Code: 400, Message: Bad request, DataType: Problem
    * Code: 404, Message: Relationship not found, DataType: Problem
    */
  override def deleteRelationshipById(
    relationshipId: String
  )(implicit toEntityMarshallerProblem: ToEntityMarshaller[Problem], contexts: Seq[(String, String)]): Route = {
    val result = for {
      bearer           <- getFutureBearer(contexts)
      _                <- getCallerUserIdentifier(bearer)
      relationshipUUID <- relationshipId.toFutureUUID
      _                <- partyManagementService.deleteRelationshipById(relationshipUUID)(bearer)
    } yield ()

    onComplete(result) {
      case Success(_) => deleteRelationshipById204
      case Failure(ex: UidValidationError) =>
        val errorResponse: Problem = problemOf(StatusCodes.Unauthorized, "0018", ex, "Unauthorized")
        complete(errorResponse.status, errorResponse)
      case Failure(ex) =>
        val errorResponse: Problem = problemOf(StatusCodes.BadRequest, "0019", ex)
        deleteRelationshipById404(errorResponse)
    }
  }

  /** Code: 200, Message: successful operation, DataType: Products
    * Code: 404, Message: Institution not found, DataType: Problem
    */
  override def retrieveInstitutionProducts(institutionId: String)(implicit
    toEntityMarshallerProducts: ToEntityMarshaller[Products],
    toEntityMarshallerProblem: ToEntityMarshaller[Problem],
    contexts: Seq[(String, String)]
  ): Route = {
    val result = for {
      bearer       <- getFutureBearer(contexts)
      _            <- getCallerUserIdentifier(bearer)
      organization <- partyManagementService.retrieveOrganizationByExternalId(institutionId)(bearer)
      organizationRelationships <- partyManagementService.retrieveRelationships(
        from = None,
        to = Some(organization.id),
        roles = Seq.empty,
        states = Seq.empty,
        products = Seq.empty,
        productRoles = Seq.empty
      )(bearer)
    } yield Products(products = extractActiveProducts(organizationRelationships).map(relationshipProductToApi))

    onComplete(result) {
      case Success(institution) if institution.products.isEmpty =>
        val errorResponse: Problem =
          problemOf(StatusCodes.NotFound, "0020", defaultMessage = s"Products not found for institution $institutionId")
        retrieveInstitutionProducts404(errorResponse)
      case Success(institution) => retrieveInstitutionProducts200(institution)
      case Failure(ex: UidValidationError) =>
        val errorResponse: Problem = problemOf(StatusCodes.Unauthorized, "0020", ex, "Unauthorized")
        complete(errorResponse.status, errorResponse)
      case Failure(ex) =>
        val errorResponse: Problem = problemOf(StatusCodes.InternalServerError, "0021", ex)
        complete(errorResponse.status, errorResponse)
    }
  }

  private def extractActiveProducts(relationships: Relationships): Seq[RelationshipProduct] = {

    relationships.items.filter(isAnOnboardedManager).map(_.product)
  }

  private def getFileAsString(filePath: String): Future[String] = for {
    contractTemplateStream <- fileManager.get(ApplicationConfiguration.storageContainer)(filePath)
    fileString             <- Try { contractTemplateStream.toString(StandardCharsets.UTF_8) }.toFuture
  } yield fileString

}<|MERGE_RESOLUTION|>--- conflicted
+++ resolved
@@ -101,11 +101,7 @@
         .traverse(PartyManagementDependency.RelationshipState.fromValue)
         .toFuture
       statesArray = if (statesParamArray.isEmpty) defaultStates else statesParamArray
-<<<<<<< HEAD
-      user <- userRegistryManagementService.getUserById(subjectUUID)
-=======
-      user <- userRegistryManagementService.getUserById(uid)(bearer)
->>>>>>> 2c0d5931
+      user <- userRegistryManagementService.getUserById(uid)
       personInfo = PersonInfo(user.name, user.surname, user.externalId)
       relationships <- partyManagementService.retrieveRelationships(
         from = Some(uid),
@@ -174,7 +170,7 @@
 
     val result: Future[OnboardingResponse] = for {
       bearer       <- getFutureBearer(contexts)
-      subjectUUID  <- getCallerSubjectIdentifier(bearer)
+      subjectUUID  <- getCallerUserIdentifier(bearer)
       currentUser  <- userRegistryManagementService.getUserById(subjectUUID)
       organization <- createOrGetOrganization(onboardingRequest)(bearer)
       relationships <- partyManagementService.retrieveRelationships(
@@ -220,7 +216,7 @@
   ): Route = {
     val result: Future[OnboardingResponse] = for {
       bearer       <- getFutureBearer(contexts)
-      subjectUUID  <- getCallerSubjectIdentifier(bearer)
+      subjectUUID  <- getCallerUserIdentifier(bearer)
       currentUser  <- userRegistryManagementService.getUserById(subjectUUID)
       organization <- partyManagementService.retrieveOrganizationByExternalId(onboardingRequest.institutionId)(bearer)
       organizationRelationships <- partyManagementService.retrieveRelationships(
