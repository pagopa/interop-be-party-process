--- conflicted
+++ resolved
@@ -208,13 +208,9 @@
     logger.info("Onboarding organization {}", onboardingRequest.institutionId)
     val result: Future[OnboardingResponse] = for {
       bearer       <- getFutureBearer(contexts)
-<<<<<<< HEAD
-      organization <- createOrGetOrganization(onboardingRequest)(bearer, contexts)
-=======
       uid          <- getCallerUserIdentifier(bearer)
       currentUser  <- userRegistryManagementService.getUserById(uid)
-      organization <- createOrGetOrganization(onboardingRequest)(bearer)
->>>>>>> 57a2b8f0
+      organization <- createOrGetOrganization(onboardingRequest)(bearer, contexts)
       relationships <- partyManagementService.retrieveRelationships(
         from = None,
         to = Some(organization.id),
@@ -224,11 +220,7 @@
         productRoles = Seq.empty
       )(bearer)
       _        <- notExistsAnOnboardedManager(relationships)
-<<<<<<< HEAD
-      response <- performOnboardingWithSignature(onboardingRequest, organization)(bearer, contexts)
-=======
-      response <- performOnboardingWithSignature(onboardingRequest, organization, currentUser)(bearer)
->>>>>>> 57a2b8f0
+      response <- performOnboardingWithSignature(onboardingRequest, organization, currentUser)(bearer, contexts)
     } yield response
 
     onComplete(result) {
@@ -277,11 +269,7 @@
         productRoles = Seq.empty
       )(bearer)
       _        <- existsAnOnboardedManager(organizationRelationships)
-<<<<<<< HEAD
-      response <- performOnboardingWithSignature(onboardingRequest, organization)(bearer, contexts)
-=======
-      response <- performOnboardingWithSignature(onboardingRequest, organization, currentUser)(bearer)
->>>>>>> 57a2b8f0
+      response <- performOnboardingWithSignature(onboardingRequest, organization, currentUser)(bearer, contexts)
     } yield response
 
     onComplete(result) {
@@ -293,18 +281,11 @@
     }
   }
 
-<<<<<<< HEAD
-  private def performOnboardingWithSignature(onboardingRequest: OnboardingRequest, organization: Organization)(implicit
-    bearer: String,
-    contexts: Seq[(String, String)]
-  ): Future[OnboardingResponse] = {
-=======
   private def performOnboardingWithSignature(
     onboardingRequest: OnboardingRequest,
     organization: Organization,
     currentUser: UserRegistryUser
-  )(bearer: String): Future[OnboardingResponse] = {
->>>>>>> 57a2b8f0
+  )(implicit bearer: String, contexts: Seq[(String, String)]): Future[OnboardingResponse] = {
     for {
       validUsers       <- verifyUsersByRoles(onboardingRequest.users, Set(PartyRole.MANAGER, PartyRole.DELEGATE))
       personsWithRoles <- Future.traverse(validUsers)(addUser)
@@ -321,12 +302,8 @@
         contract.version,
         contract.path
       )(bearer)
-<<<<<<< HEAD
-      _                = logger.info("Digest {}", digest)
-=======
-      _ = logger.info(s"Digest $digest")
+      _ = logger.info("Digest {}", digest)
       onboardingMailParameters <- getOnboardingMailParameters(token.token, currentUser, onboardingRequest)
->>>>>>> 57a2b8f0
       destinationMails = ApplicationConfiguration.destinationMails.getOrElse(Seq(organization.digitalAddress))
       _ <- sendOnboardingMail(destinationMails, pdf, onboardingMailParameters)
       _ = logger.info(s"$token")
