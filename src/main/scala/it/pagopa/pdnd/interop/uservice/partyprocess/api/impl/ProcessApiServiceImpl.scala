--- conflicted
+++ resolved
@@ -34,8 +34,9 @@
 }
 import it.pagopa.pdnd.interop.uservice.partyprocess.common.system.ApplicationConfiguration
 import it.pagopa.pdnd.interop.uservice.partyprocess.error._
+import it.pagopa.pdnd.interop.uservice.partyprocess.error.validation.InvalidSignature
 import it.pagopa.pdnd.interop.uservice.partyprocess.model._
-import it.pagopa.pdnd.interop.uservice.partyprocess.service._
+import it.pagopa.pdnd.interop.uservice.partyprocess.service.{SignatureValidationService, _}
 import it.pagopa.pdnd.interop.uservice.userregistrymanagement.client.model.Certification.{
   NONE => CertificationEnumsNone
 }
@@ -64,7 +65,8 @@
   mailer: MailEngine,
   mailTemplate: PersistedTemplate
 )(implicit ec: ExecutionContext)
-    extends ProcessApiService {
+    extends ProcessApiService
+    with SignatureValidationService {
 
   private val logger: Logger = LoggerFactory.getLogger(this.getClass)
 
@@ -158,36 +160,10 @@
       }
 
     val result: Future[OnboardingResponse] = for {
-<<<<<<< HEAD
       bearer       <- getFutureBearer(contexts)
       organization <- getOrganization(bearer)
       response     <- performOnboarding(onboardingRequest, organization)(bearer)
     } yield response
-=======
-      bearer           <- getFutureBearer(contexts)
-      organization     <- getOrganization(bearer)
-      validUsers       <- verifyUsersByRoles(onboardingRequest.users, Set(PartyRole.MANAGER, PartyRole.DELEGATE))
-      personsWithRoles <- Future.traverse(validUsers)(addUser(bearer))
-      _ <- Future.traverse(personsWithRoles)(pr =>
-        partyManagementService.createRelationship(pr._1.id, organization.id, roleToDependency(pr._2), pr._3, pr._4)(
-          bearer
-        )
-      )
-      relationships = RelationshipsSeed(personsWithRoles.map { case (person, role, product, productRole) =>
-        createRelationship(organization.id, person.id, roleToDependency(role), product, productRole)
-      })
-      contractTemplate <- getFileAsString(onboardingRequest.contract.version)
-      pdf              <- pdfCreator.createContract(contractTemplate, validUsers, organization)
-      token <- partyManagementService.createToken(
-        relationships,
-        pdf._2,
-        onboardingRequest.contract.version,
-        onboardingRequest.contract.path
-      )(bearer)
-      _ <- sendOnboardingMail(Seq(organization.digitalAddress), pdf._1, token.token)
-      _ = logger.info(s"$token")
-    } yield OnboardingResponse(token.token, pdf._1)
->>>>>>> bd670c7b
 
     onComplete(result) {
       case Success(response) =>
@@ -227,7 +203,7 @@
       case Success(response) =>
         onboardingLegalsOnOrganization200(response)
       case Failure(ex) =>
-        val errorResponse: Problem = Problem(Option(ex.getMessage), 400, "some error")
+        val errorResponse: Problem = problemOf(StatusCodes.BadRequest, "0003", ex)
         onboardingLegalsOnOrganization400(errorResponse)
     }
   }
@@ -255,29 +231,10 @@
         onboardingRequest.contract.version,
         onboardingRequest.contract.path
       )(bearer)
-<<<<<<< HEAD
       _ = logger.info(s"Digest $digest")
-      _ <- sendOnboardingMail(
-        ApplicationConfiguration.destinationMails,
-        pdf,
-        token.token
-      ) //TODO address must be the digital address
+      _ <- sendOnboardingMail(Seq(organization.digitalAddress), pdf, token.token)
       _ = logger.info(s"$token")
     } yield OnboardingResponse(token.token, pdf)
-=======
-
-      _ <- sendOnboardingMail(Seq(organization.digitalAddress), pdf._1, token.token)
-      _ = logger.info(s"$token")
-    } yield OnboardingResponse(token.token, pdf._1)
-
-    onComplete(result) {
-      case Success(response) =>
-        onboardingLegalsOnOrganization200(response)
-      case Failure(ex) =>
-        val errorResponse: Problem = problemOf(StatusCodes.BadRequest, "0003", ex)
-        onboardingLegalsOnOrganization400(errorResponse)
-    }
->>>>>>> bd670c7b
   }
 
   /** Code: 201, Message: successful operation
@@ -367,30 +324,33 @@
       legalUsers <- Future.traverse(token.legals)(legal =>
         userRegistryManagementService.getUserById(legal.partyId)(bearer)
       )
-      validator                <- signatureService.createDocumentValidator(Files.readAllBytes(contract._2.toPath))
-      _                        <- signatureService.verifyDigest(validator, token.checksum)
-      reports                  <- signatureService.verifySignature(validator)
-      documentSignatureTaxcode <- signatureService.extractTaxCode(reports)
-      _                        <- verifyManagerTaxCode(documentSignatureTaxcode, legalUsers)
-      _                        <- partyManagementService.consumeToken(token.id, contract)(bearer)
+      validator <- signatureService.createDocumentValidator(Files.readAllBytes(contract._2.toPath))
+      _ <- validateSignature(
+        verifySignature(validator),
+        verifySignatureForm(validator),
+        verifyDigest(validator, token.checksum),
+        verifyManagerTaxCode(validator, legalUsers)
+      )
+      _ <- partyManagementService.consumeToken(token.id, contract)(bearer)
     } yield ()
 
     onComplete(result) {
       case Success(_) => confirmOnboarding200
-      // TODO: error 409 will be enabled with signature mechanism introduction / confirmOnboarding409
+      case Failure(InvalidSignature(validationErrors)) =>
+        val errorResponse = Problem(
+          `type` = defaultProblemType,
+          status = StatusCodes.Conflict.intValue,
+          title = StatusCodes.Conflict.defaultMessage,
+          errors = validationErrors.map(validationError =>
+            ProblemError(code = s"002-${validationError.getErrorCode}", detail = validationError.getMessage)
+          )
+        )
+        confirmOnboarding409(errorResponse)
       case Failure(ex) =>
         val errorResponse: Problem = problemOf(StatusCodes.BadRequest, "0006", ex)
         confirmOnboarding400(errorResponse)
     }
   }
-
-  private def verifyManagerTaxCode(taxCode: String, legals: Seq[UserRegistryUser]): Future[Unit] = {
-    Either.cond(
-      legals.exists(legal => legal.externalId == taxCode),
-      (),
-      new RuntimeException(s"Invalid taxCode $taxCode")
-    )
-  }.toFuture
 
   /** Code: 200, Message: successful operation
     * Code: 400, Message: Invalid ID supplied, DataType: Problem
