--- conflicted
+++ resolved
@@ -9,11 +9,8 @@
 import it.pagopa.pdnd.interop.commons.files.service.FileManager
 import it.pagopa.pdnd.interop.commons.mail.model.PersistedTemplate
 import it.pagopa.pdnd.interop.commons.utils.AkkaUtils.getFutureBearer
-<<<<<<< HEAD
-=======
 import it.pagopa.pdnd.interop.commons.utils.Digester
 import it.pagopa.pdnd.interop.commons.utils.TypeConversions.{OptionOps, StringOps, TryOps}
->>>>>>> 077ba930
 import it.pagopa.pdnd.interop.commons.utils.OpenapiUtils._
 import it.pagopa.pdnd.interop.commons.utils.TypeConversions._
 import it.pagopa.pdnd.interop.uservice.partymanagement.client.invoker.ApiError
@@ -163,12 +160,6 @@
       }
 
     val result: Future[OnboardingResponse] = for {
-<<<<<<< HEAD
-      bearer       <- getFutureBearer(contexts)
-      organization <- getOrganization(bearer)
-      response     <- performOnboarding(onboardingRequest, organization)(bearer)
-    } yield response
-=======
       bearer           <- getFutureBearer(contexts)
       organization     <- getOrganization(bearer)
       validUsers       <- verifyUsersByRoles(onboardingRequest.users, Set(PartyRole.MANAGER, PartyRole.DELEGATE))
@@ -196,7 +187,6 @@
       ) //TODO address must be the digital address
       _ = logger.info(s"$token")
     } yield OnboardingResponse(token.token, pdf._1)
->>>>>>> 077ba930
 
     onComplete(result) {
       case Success(response) =>
@@ -229,23 +219,7 @@
         products = Seq.empty,
         productRoles = Seq.empty
       )(bearer)
-      _        <- existsAnOnboardedManager(organizationRelationships)
-      response <- performOnboarding(onboardingRequest, organization)(bearer)
-    } yield response
-
-    onComplete(result) {
-      case Success(response) =>
-        onboardingLegalsOnOrganization200(response)
-      case Failure(ex) =>
-        val errorResponse: Problem = Problem(Option(ex.getMessage), 400, "some error")
-        onboardingLegalsOnOrganization400(errorResponse)
-    }
-  }
-
-  private def performOnboarding(onboardingRequest: OnboardingRequest, organization: Organization)(
-    bearer: String
-  ): Future[OnboardingResponse] = {
-    for {
+      _                <- existsAnOnboardedManager(organizationRelationships)
       validUsers       <- verifyUsersByRoles(onboardingRequest.users, Set(PartyRole.MANAGER, PartyRole.DELEGATE))
       personsWithRoles <- Future.traverse(validUsers)(addUser(bearer))
       _ <- Future.traverse(personsWithRoles)(pr =>
@@ -253,20 +227,11 @@
           bearer
         )
       )
-      relationships = RelationshipsSeed(personsWithRoles.map { case (person, role, product, productRole) =>
-        createRelationship(organization.id, person.id, roleToDependency(role), product, productRole)
+      relationships = RelationshipsSeed(personsWithRoles.map { case (person, role, products, productRole) =>
+        createRelationship(organization.id, person.id, roleToDependency(role), products, productRole)
       })
       contractTemplate <- getFileAsString(onboardingRequest.contract.version)
       pdf              <- pdfCreator.createContract(contractTemplate, validUsers, organization)
-<<<<<<< HEAD
-      digest           <- signatureService.createDigest(pdf)
-      token <- partyManagementService.createToken(
-        relationships,
-        digest,
-        onboardingRequest.contract.version,
-        onboardingRequest.contract.path
-      )(bearer)
-=======
       token <- partyManagementService.createToken(
         relationships,
         pdf._2,
@@ -274,14 +239,21 @@
         onboardingRequest.contract.path
       )(bearer)
 
->>>>>>> 077ba930
       _ <- sendOnboardingMail(
         ApplicationConfiguration.destinationMails,
-        pdf,
+        pdf._1,
         token.token
       ) //TODO address must be the digital address
       _ = logger.info(s"$token")
-    } yield OnboardingResponse(token.token, pdf)
+    } yield OnboardingResponse(token.token, pdf._1)
+
+    onComplete(result) {
+      case Success(response) =>
+        onboardingLegalsOnOrganization200(response)
+      case Failure(ex) =>
+        val errorResponse: Problem = Problem(Option(ex.getMessage), 400, "some error")
+        onboardingLegalsOnOrganization400(errorResponse)
+    }
   }
 
   /** Code: 200, Message: successful operation, DataType: OnboardingResponse
