--- conflicted
+++ resolved
@@ -10,8 +10,6 @@
 import it.pagopa.pdnd.interop.uservice.partymanagement.client.model.{
   Organization,
   OrganizationSeed,
-  Person,
-  PersonSeed,
   Relationship,
   RelationshipEnums,
   RelationshipSeed,
@@ -23,24 +21,16 @@
 import it.pagopa.pdnd.interop.uservice.partyprocess.api.ProcessApiService
 import it.pagopa.pdnd.interop.uservice.partyprocess.common.system.utils.{OptionOps, TryOps}
 import it.pagopa.pdnd.interop.uservice.partyprocess.common.system.{ApplicationConfiguration, Digester}
-import it.pagopa.pdnd.interop.uservice.partyprocess.error.{
-  ContentTypeParsingError,
-  RelationshipDocumentNotFound,
-  RelationshipNotActivable,
-  RelationshipNotFound,
-  RelationshipNotSuspendable
-}
+import it.pagopa.pdnd.interop.uservice.partyprocess.error._
 import it.pagopa.pdnd.interop.uservice.partyprocess.model._
 import it.pagopa.pdnd.interop.uservice.partyprocess.service._
+import it.pagopa.pdnd.interop.uservice.userregistrymanagement.client.model.{User => UserRegistryUser}
 import org.slf4j.{Logger, LoggerFactory}
 import spray.json._
 
 import java.io.{File, FileOutputStream}
 import java.nio.charset.StandardCharsets
-<<<<<<< HEAD
-=======
 import java.nio.file.{Files, Path}
->>>>>>> 67c489fe
 import java.util.{Base64, UUID}
 import scala.concurrent.{ExecutionContext, Future}
 import scala.util.{Failure, Success, Try}
@@ -84,7 +74,7 @@
       personInfo = PersonInfo(user.name, user.surname, user.externalId)
       relationships <- partyManagementService.retrieveRelationship(Some(user.externalId), None, None)
       organizations <- Future.traverse(relationships.items)(r =>
-        getOrganization(r.to).map(o => (o, r.status, r.role, r.platformRole))
+        getOrganization(r.to.toString).map(o => (o, r.status, r.role, r.platformRole))
       )
       institutionsInfo = organizations.map { case (o, status, role, platformRole) =>
         InstitutionInfo(
@@ -134,10 +124,10 @@
       validUsers       <- verifyUsersByRoles(onBoardingRequest.users, Set(Manager.toString, Delegate.toString))
       personsWithRoles <- Future.traverse(validUsers)(user => addUser(user))
       _ <- Future.traverse(personsWithRoles)(pr =>
-        partyManagementService.createRelationship(pr._1.taxCode, organization.institutionId, pr._2, pr._3)
+        partyManagementService.createRelationship(pr._1.id.toString, organization.institutionId, pr._2, pr._3)
       )
       relationships = RelationshipsSeed(personsWithRoles.map { case (person, role, platformRole) =>
-        createRelationship(organization, person, role, platformRole)
+        createRelationship(organization.id, person.id, role, platformRole)
       })
       pdf   <- pdfCreator.create(validUsers, organization)
       token <- partyManagementService.createToken(relationships, pdf._2)
@@ -174,7 +164,7 @@
       validUsers    <- verifyUsersByRoles(onBoardingRequest.users, Set(Operator.toString))
       operators     <- Future.traverse(validUsers)(user => addUser(user))
       _ <- Future.traverse(operators)(pr =>
-        partyManagementService.createRelationship(pr._1.taxCode, organization.institutionId, pr._2, pr._3)
+        partyManagementService.createRelationship(pr._1.id.toString, organization.institutionId, pr._2, pr._3)
       )
       _ = logger.info(s"Operators created ${operators.map(_.toString).mkString(",")}")
     } yield ()
@@ -254,7 +244,7 @@
       .toTry
   }
 
-  private def addUser(user: User): Future[(Person, String, String)] = {
+  private def addUser(user: User): Future[(UserRegistryUser, String, String)] = {
     logger.info(s"Adding user ${user.toString}")
     createPerson(user)
       .recoverWith { case _ => getPerson(user.taxCode) }
@@ -262,21 +252,24 @@
   }
 
   private def createRelationship(
-    organization: Organization,
-    person: Person,
+    organizationId: UUID,
+    personId: UUID,
     role: String,
     platformRole: String
   ): RelationshipSeed =
-    RelationshipSeed(
-      person.taxCode,
-      organization.institutionId,
-      RelationshipSeedEnums.Role.withName(role),
-      platformRole
+    RelationshipSeed(personId, organizationId, RelationshipSeedEnums.Role.withName(role), platformRole)
+
+  private def createPerson(user: User): Future[UserRegistryUser] = {
+    userRegistryManagementService.upsertUser(
+      externalId = user.taxCode,
+      name = user.name,
+      surname = user.surname,
+      email = user.email.getOrElse("")
     )
-
-  private def createPerson(user: User): Future[Person] = {
-    val seed: PersonSeed = PersonSeed(name = user.name, surname = user.surname, taxCode = user.taxCode)
-    partyManagementService.createPerson(seed)
+  }
+
+  private def getPerson(userId: String): Future[UserRegistryUser] = {
+    Try { UUID.fromString(userId) }.toFuture.flatMap(uuid => userRegistryManagementService.getUserById(uuid))
   }
 
   private def getOrganization(institutionId: String): Future[Organization] =
@@ -297,8 +290,6 @@
       seed = OrganizationSeed(
         institutionId = institution.id,
         description = institution.description,
-        managerName = institution.managerName.getOrElse(""),       // TODO verify optionality
-        managerSurname = institution.managerSurname.getOrElse(""), // TODO verify optionality
         digitalAddress = institution.digitalAddress.getOrElse(""), // TODO Must be non optional
         attributes = attributes.attributes.filter(attr => institution.category == attr.code).map(_.id)
       )
@@ -475,15 +466,6 @@
     }
   }
 
-  private[this] def tokenFromContext(context: Seq[(String, String)]): Future[String] =
-    Future.fromTry(
-      context
-        .find(_._1 == "bearer")
-        .map(header => header._2)
-        .toRight(new RuntimeException("Bearer Token not provided"))
-        .toTry
-    )
-
   def convertToMessageEntity(documentDetails: DocumentDetails): MessageEntity = {
     val randomPath: Path               = Files.createTempDirectory(s"document")
     val temporaryFilePath: String      = s"${randomPath.toString}/${documentDetails.fileName}"
@@ -508,7 +490,7 @@
   private def relationshipsToRelationshipsResponse(relationships: Relationships): Seq[RelationshipInfo] = {
     relationships.items.map(item =>
       RelationshipInfo(
-        from = item.from,
+        from = item.from.toString,
         role = item.role.toString,
         platformRole = item.platformRole,
         // TODO This conversion is temporary, while we implement a naming convention for enums
