package it.pagopa.pdnd.interop.uservice.partyprocess.common.system

import com.typesafe.config.{Config, ConfigFactory}

object ApplicationConfiguration {
  lazy val config: Config = ConfigFactory.load()

  def serverPort: Int = {
    config.getInt("uservice-party-process.port")
  }

  def getPartyManagementUrl: String   = config.getString("services.party-management")
  def getPartyProxyUrl: String        = config.getString("services.party-proxy")
  def getAttributeRegistryUrl: String = config.getString("services.attribute-registry")
  def getUserRegistryURL: String      = config.getString("services.user-registry-management")
  def userRegistryApiKey: String = Option(System.getenv("USER_REGISTRY_API_KEY"))
    .getOrElse(throw new RuntimeException("No user registry api key set"))

<<<<<<< HEAD
  def destinationMails: Seq[String] = {
    Option(System.getenv("DESTINATION_MAILS"))
      .map(_.split(",").toSeq)
      .getOrElse(throw new RuntimeException("No destination email set"))
  }

  def lotlUrl: String = config.getString("uservice-party-process.lotl_url")
  def ojUrl: String   = config.getString("uservice-party-process.oj_url")

=======
>>>>>>> bd670c7b
  def mailTemplatePath: String = config.getString("uservice-party-process.mail-template.path")

  def onboardingMailPlaceholdersReplacement: Map[String, String] = {
    Map(
      config.getString("uservice-party-process.mail-template.confirm-token.name") -> config.getString(
        "uservice-party-process.mail-template.confirm-token.placeholder"
      ),
      config.getString("uservice-party-process.mail-template.reject-token.name") -> config.getString(
        "uservice-party-process.mail-template.reject-token.placeholder"
      )
    )
  }

  def storageContainer: String = config.getString("pdnd-interop-commons.storage.container")
}<|MERGE_RESOLUTION|>--- conflicted
+++ resolved
@@ -16,18 +16,9 @@
   def userRegistryApiKey: String = Option(System.getenv("USER_REGISTRY_API_KEY"))
     .getOrElse(throw new RuntimeException("No user registry api key set"))
 
-<<<<<<< HEAD
-  def destinationMails: Seq[String] = {
-    Option(System.getenv("DESTINATION_MAILS"))
-      .map(_.split(",").toSeq)
-      .getOrElse(throw new RuntimeException("No destination email set"))
-  }
-
   def lotlUrl: String = config.getString("uservice-party-process.lotl_url")
   def ojUrl: String   = config.getString("uservice-party-process.oj_url")
 
-=======
->>>>>>> bd670c7b
   def mailTemplatePath: String = config.getString("uservice-party-process.mail-template.path")
 
   def onboardingMailPlaceholdersReplacement: Map[String, String] = {
