package it.pagopa.pdnd.interop.uservice.partyprocess.server.impl

import akka.actor.CoordinatedShutdown
import akka.http.scaladsl.Http
import akka.http.scaladsl.model.StatusCodes
import akka.http.scaladsl.server.Directives.complete
import akka.http.scaladsl.server.directives.SecurityDirectives
import akka.management.scaladsl.AkkaManagement
import it.pagopa.pdnd.interop.commons.files.StorageConfiguration
import it.pagopa.pdnd.interop.commons.files.service.FileManager
import it.pagopa.pdnd.interop.commons.jwt.service.JWTReader
import it.pagopa.pdnd.interop.commons.jwt.service.impl.DefaultJWTReader
import it.pagopa.pdnd.interop.commons.jwt.{JWTConfiguration, PublicKeysHolder}
import it.pagopa.pdnd.interop.commons.mail.model.PersistedTemplate
import it.pagopa.pdnd.interop.commons.mail.service.impl.CourierMailerConfiguration.CourierMailer
import it.pagopa.pdnd.interop.commons.mail.service.impl.DefaultPDNDMailer
import it.pagopa.pdnd.interop.commons.utils.AkkaUtils.Authenticator
import it.pagopa.pdnd.interop.commons.utils.TypeConversions.TryOps
import it.pagopa.pdnd.interop.commons.utils.errors.GenericComponentErrors.ValidationRequestError
import it.pagopa.pdnd.interop.commons.utils.{CORSSupport, OpenapiUtils}
import it.pagopa.pdnd.interop.uservice.partymanagement.client.api.PartyApi
import it.pagopa.pdnd.interop.uservice.partyprocess.api.impl.{
  HealthApiMarshallerImpl,
  HealthServiceApiImpl,
  ProcessApiMarshallerImpl,
  ProcessApiServiceImpl,
  problemOf
}
import it.pagopa.pdnd.interop.uservice.partyprocess.api.{HealthApi, ProcessApi}
import it.pagopa.pdnd.interop.uservice.partyprocess.common.system.{
  ApplicationConfiguration,
  classicActorSystem,
  executionContext
}
import it.pagopa.pdnd.interop.uservice.partyprocess.server.Controller
import it.pagopa.pdnd.interop.uservice.partyprocess.service._
import it.pagopa.pdnd.interop.uservice.partyprocess.service.impl._
import it.pagopa.pdnd.interop.uservice.partyregistryproxy.client.api.InstitutionApi
import it.pagopa.pdnd.interop.uservice.userregistrymanagement.client.api.UserApi
import it.pagopa.pdnd.interop.uservice.userregistrymanagement.client.invoker.ApiKeyValue
import kamon.Kamon

import scala.concurrent.Future
import scala.util.{Failure, Success}

//shuts down the actor system in case of startup errors
case object StartupErrorShutdown extends CoordinatedShutdown.Reason

trait PartyManagementDependency {
  final val partyManagementService: PartyManagementService =
    PartyManagementServiceImpl(PartyManagementInvoker(), PartyApi(ApplicationConfiguration.getPartyManagementUrl))
}

trait PartyProxyDependency {
  final val partyProcessService: PartyRegistryService =
    PartyRegistryServiceImpl(PartyProxyInvoker(), InstitutionApi(ApplicationConfiguration.getPartyProxyUrl))
}

trait UserRegistryManagementDependency {
  implicit val apiKey: ApiKeyValue = ApiKeyValue(ApplicationConfiguration.userRegistryApiKey)
  final val userRegistryManagementService: UserRegistryManagementService =
    UserRegistryManagementServiceImpl(
      UserRegistryManagementInvoker(),
      UserApi(ApplicationConfiguration.getUserRegistryURL)
    )
}

trait SignatureValidationServiceDependency {
  final val signatureValidationService: SignatureValidationService =
    if (ApplicationConfiguration.signatureValidationEnabled) SignatureValidationServiceImpl
    else PassthroughSignatureValidationService
}

object Main
    extends App
    with CORSSupport
    with PartyManagementDependency
    with PartyProxyDependency
<<<<<<< HEAD
    with UserRegistryManagementDependency {
=======
    with AttributeRegistryDependency
    with UserRegistryManagementDependency
    with SignatureValidationServiceDependency {
>>>>>>> ef47a6b2

  val dependenciesLoaded: Future[(FileManager, PersistedTemplate, JWTReader)] = for {
    fileManager  <- FileManager.getConcreteImplementation(StorageConfiguration.runtimeFileManager).toFuture
    mailTemplate <- MailTemplate.get(ApplicationConfiguration.mailTemplatePath, fileManager)
    keyset       <- JWTConfiguration.jwtReader.loadKeyset().toFuture
    jwtValidator = new DefaultJWTReader with PublicKeysHolder {
      var publicKeyset = keyset
    }
  } yield (fileManager, mailTemplate, jwtValidator)

  dependenciesLoaded.transformWith {
    case Success((fileManager, mailTemplate, jwtValidator)) => launchApp(fileManager, mailTemplate, jwtValidator)
    case Failure(ex) => {
      classicActorSystem.log.error(s"Startup error: ${ex.getMessage}")
      classicActorSystem.log.error(s"${ex.getStackTrace.mkString("\n")}")
      CoordinatedShutdown(classicActorSystem).run(StartupErrorShutdown)
    }
  }

  private def launchApp(
    fileManager: FileManager,
    mailTemplate: PersistedTemplate,
    jwtReader: JWTReader
  ): Future[Http.ServerBinding] = {
    Kamon.init()

    val signatureService: SignatureService = SignatureServiceImpl
    val mailer: MailEngine                 = new PartyProcessMailer with DefaultPDNDMailer with CourierMailer

    val processApi: ProcessApi = new ProcessApi(
      new ProcessApiServiceImpl(
        partyManagementService,
        partyProcessService,
        userRegistryManagementService,
        PDFCreatorImpl,
        fileManager,
        signatureService,
        signatureValidationService,
        mailer,
        mailTemplate,
        jwtReader
      ),
      new ProcessApiMarshallerImpl(),
      jwtReader.OAuth2JWTValidatorAsContexts
    )

    val healthApi: HealthApi = new HealthApi(
      new HealthServiceApiImpl(),
      HealthApiMarshallerImpl,
      SecurityDirectives.authenticateOAuth2("SecurityRealm", Authenticator)
    )

    locally {
      val _ = AkkaManagement.get(classicActorSystem).start()
    }

    val controller: Controller = new Controller(
      healthApi,
      processApi,
      validationExceptionToRoute = Some(report => {
        val error =
          problemOf(
            StatusCodes.BadRequest,
            ValidationRequestError(OpenapiUtils.errorFromRequestValidationReport(report))
          )
        complete(error.status, error)(HealthApiMarshallerImpl.toEntityMarshallerProblem)
      })
    )

    val server: Future[Http.ServerBinding] =
      Http().newServerAt("0.0.0.0", ApplicationConfiguration.serverPort).bind(corsHandler(controller.routes))

    server
  }
}<|MERGE_RESOLUTION|>--- conflicted
+++ resolved
@@ -76,13 +76,8 @@
     with CORSSupport
     with PartyManagementDependency
     with PartyProxyDependency
-<<<<<<< HEAD
-    with UserRegistryManagementDependency {
-=======
-    with AttributeRegistryDependency
     with UserRegistryManagementDependency
     with SignatureValidationServiceDependency {
->>>>>>> ef47a6b2
 
   val dependenciesLoaded: Future[(FileManager, PersistedTemplate, JWTReader)] = for {
     fileManager  <- FileManager.getConcreteImplementation(StorageConfiguration.runtimeFileManager).toFuture
