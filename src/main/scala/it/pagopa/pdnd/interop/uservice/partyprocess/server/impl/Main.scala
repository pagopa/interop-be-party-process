--- conflicted
+++ resolved
@@ -28,62 +28,15 @@
   executionContext
 }
 import it.pagopa.pdnd.interop.uservice.partyprocess.server.Controller
-<<<<<<< HEAD
 import it.pagopa.pdnd.interop.uservice.partyprocess.service._
 import it.pagopa.pdnd.interop.uservice.partyprocess.service.impl._
-=======
-import it.pagopa.pdnd.interop.uservice.partyprocess.service.impl.{
-  AttributeRegistryServiceImpl,
-  MailerImpl,
-  PDFCreatorImpl,
-  PartyManagementServiceImpl,
-  PartyRegistryServiceImpl,
-  UserRegistryManagementServiceImpl
-}
-import it.pagopa.pdnd.interop.uservice.partyprocess.service.{
-  AttributeRegistryInvoker,
-  AttributeRegistryService,
-  FileManager,
-  Mailer,
-  PDFCreator,
-  PartyManagementInvoker,
-  PartyManagementService,
-  PartyProxyInvoker,
-  PartyRegistryService,
-  UserRegistryManagementInvoker,
-  UserRegistryManagementService
-}
->>>>>>> e6e94d53
 import it.pagopa.pdnd.interop.uservice.partyregistryproxy.client.api.InstitutionApi
 import it.pagopa.pdnd.interop.uservice.userregistrymanagement.client.api.UserApi
 import kamon.Kamon
 
 import scala.concurrent.Future
 
-<<<<<<< HEAD
 trait PartyManagementDependency {
-=======
-object Main extends App with CorsSupport {
-
-  final val fileManager = FileManager
-    .getConcreteImplementation(ApplicationConfiguration.runtimeFileManager)
-    .get //end of the world here: if no valid file manager is configured, the application must break.
-
-  Kamon.init()
-
-  final val partyManagementInvoker: PartyManagementInvoker = PartyManagementInvoker()
-  final val partyApi: PartyApi                             = PartyApi(ApplicationConfiguration.getPartyManagementUrl)
-
-  final val partyProxyInvoker: PartyProxyInvoker = PartyProxyInvoker()
-  final val institutionApi: InstitutionApi       = InstitutionApi(ApplicationConfiguration.getPartyProxyUrl)
-
-  final val attributeRegistryInvoker: AttributeRegistryInvoker = AttributeRegistryInvoker()
-  final val attributeApi: AttributeApi                         = AttributeApi(ApplicationConfiguration.getAttributeRegistryUrl)
-
-  final val userRegistryManagementInvoker: UserRegistryManagementInvoker = UserRegistryManagementInvoker()
-  final val userAPI: UserApi                                             = UserApi(ApplicationConfiguration.getUserRegistryURL)
-
->>>>>>> e6e94d53
   final val partyManagementService: PartyManagementService =
     PartyManagementServiceImpl(PartyManagementInvoker(), PartyApi(ApplicationConfiguration.getPartyManagementUrl))
 }
@@ -101,15 +54,6 @@
     )
 }
 
-<<<<<<< HEAD
-trait AuthorizationProcessDependency {
-  final val authorizationProcessService: AuthorizationProcessService =
-    AuthorizationProcessServiceImpl(
-      AuthorizationProcessInvoker(),
-      AuthApi(ApplicationConfiguration.getAuthorizationProcessURL)
-    )
-}
-
 trait UserRegistryManagementDependency {
   final val userRegistryManagementService: UserRegistryManagementService =
     UserRegistryManagementServiceImpl(
@@ -117,42 +61,6 @@
       UserApi(ApplicationConfiguration.getUserRegistryURL)
     )
 }
-=======
-  final val userRegistryManagementService: UserRegistryManagementService =
-    UserRegistryManagementServiceImpl(userRegistryManagementInvoker, userAPI)
-
-  final val mailer: Mailer         = new MailerImpl
-  final val pdfCreator: PDFCreator = new PDFCreatorImpl
-
-  val processApi: ProcessApi = new ProcessApi(
-    new ProcessApiServiceImpl(
-      partyManagementService,
-      partyProcessService,
-      attributeRegistryService,
-      userRegistryManagementService,
-      mailer,
-      pdfCreator,
-      fileManager
-    ),
-    new ProcessApiMarshallerImpl(),
-    SecurityDirectives.authenticateOAuth2("SecurityRealm", Authenticator)
-  )
-
-  val healthApi: HealthApi = new HealthApi(
-    new HealthServiceApiImpl(),
-    new HealthApiMarshallerImpl(),
-    SecurityDirectives.authenticateOAuth2("SecurityRealm", Authenticator)
-  )
-
-  val platformApi: PlatformApi = new PlatformApi(
-    new PlatformApiServiceImpl(),
-    new PlatformApiMarshallerImpl(),
-    SecurityDirectives.authenticateOAuth2("SecurityRealm", Authenticator)
-  )
-
-  locally {
-    val _ = AkkaManagement.get(classicActorSystem).start()
->>>>>>> e6e94d53
 
 object Main
     extends App
@@ -160,7 +68,6 @@
     with PartyManagementDependency
     with PartyProxyDependency
     with AttributeRegistryDependency
-    with AuthorizationProcessDependency
     with UserRegistryManagementDependency {
 
   for {
@@ -180,7 +87,6 @@
         partyManagementService,
         partyProcessService,
         attributeRegistryService,
-        authorizationProcessService,
         userRegistryManagementService,
         pdfCreator,
         fileManager,
