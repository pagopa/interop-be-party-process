package it.pagopa.pdnd.interop.uservice.partyprocess.service.impl

import it.pagopa.pdnd.interop.commons.files.service.PDFManager
<<<<<<< HEAD
=======
import it.pagopa.pdnd.interop.commons.utils.Digester
import it.pagopa.pdnd.interop.commons.utils.TypeConversions.OptionOps
>>>>>>> 077ba930
import it.pagopa.pdnd.interop.uservice.partymanagement.client.model.Organization
import it.pagopa.pdnd.interop.uservice.partyprocess.model.{PartyRole, User}
import it.pagopa.pdnd.interop.uservice.partyprocess.service.PDFCreator

import java.io.File
import java.time.LocalDateTime
import java.time.format.DateTimeFormatter
import java.util.UUID
import scala.concurrent.Future
import scala.util.Try

object PDFCreatorImpl extends PDFCreator with PDFManager {

<<<<<<< HEAD
  def createContract(contractTemplate: String, users: Seq[User], organization: Organization): Future[File] =
=======
  def createContract(contractTemplate: String, users: Seq[User], organization: Organization): Future[(File, String)] =
>>>>>>> 077ba930
    Future.fromTry {
      for {
        file <- createTempFile
        data <- setupData(users, organization)
        pdf  <- getPDFAsFile(file.toPath, contractTemplate, data)
<<<<<<< HEAD
      } yield pdf
=======
        hash = Digester.createMD5Hash(file)
      } yield (pdf, hash)
>>>>>>> 077ba930

    }

  private def createTempFile: Try[File] = {
    Try {
      val fileTimestamp: String = LocalDateTime.now().format(DateTimeFormatter.ofPattern("yyyyMMddHHmmss"))
      File.createTempFile(s"${fileTimestamp}_${UUID.randomUUID().toString}_contratto_interoperabilita.", ".pdf")
    }
  }

<<<<<<< HEAD
  private def setupData(users: Seq[User], organization: Organization): Try[Map[String, String]] = Try {
    val manager = users.find(u => u.role == PartyRole.MANAGER).get
    Map(
=======
  private def setupData(users: Seq[User], organization: Organization): Try[Map[String, String]] = {
    for {
      manager <- users.find(u => u.role == PartyRole.MANAGER).toTry("Manager not found")
    } yield Map(
>>>>>>> 077ba930
      "institutionName" -> organization.description,
      "institutionMail" -> organization.digitalAddress,
      "manager"         -> managerToText(manager),
      "users"           -> users.map(userToText).mkString
    )
  }

  private def userToText(user: User): String = {
    s"${user.name} ${user.surname}, Codice fiscale: ${user.taxCode}, Ruolo: <strong>${user.role}</strong><br/>"
  }

  private def managerToText(user: User): String = {
    s"${user.name} ${user.surname}, Codice fiscale: ${user.taxCode}"
  }
}<|MERGE_RESOLUTION|>--- conflicted
+++ resolved
@@ -1,11 +1,8 @@
 package it.pagopa.pdnd.interop.uservice.partyprocess.service.impl
 
 import it.pagopa.pdnd.interop.commons.files.service.PDFManager
-<<<<<<< HEAD
-=======
 import it.pagopa.pdnd.interop.commons.utils.Digester
 import it.pagopa.pdnd.interop.commons.utils.TypeConversions.OptionOps
->>>>>>> 077ba930
 import it.pagopa.pdnd.interop.uservice.partymanagement.client.model.Organization
 import it.pagopa.pdnd.interop.uservice.partyprocess.model.{PartyRole, User}
 import it.pagopa.pdnd.interop.uservice.partyprocess.service.PDFCreator
@@ -19,22 +16,14 @@
 
 object PDFCreatorImpl extends PDFCreator with PDFManager {
 
-<<<<<<< HEAD
-  def createContract(contractTemplate: String, users: Seq[User], organization: Organization): Future[File] =
-=======
   def createContract(contractTemplate: String, users: Seq[User], organization: Organization): Future[(File, String)] =
->>>>>>> 077ba930
     Future.fromTry {
       for {
         file <- createTempFile
         data <- setupData(users, organization)
         pdf  <- getPDFAsFile(file.toPath, contractTemplate, data)
-<<<<<<< HEAD
-      } yield pdf
-=======
         hash = Digester.createMD5Hash(file)
       } yield (pdf, hash)
->>>>>>> 077ba930
 
     }
 
@@ -45,16 +34,10 @@
     }
   }
 
-<<<<<<< HEAD
-  private def setupData(users: Seq[User], organization: Organization): Try[Map[String, String]] = Try {
-    val manager = users.find(u => u.role == PartyRole.MANAGER).get
-    Map(
-=======
   private def setupData(users: Seq[User], organization: Organization): Try[Map[String, String]] = {
     for {
       manager <- users.find(u => u.role == PartyRole.MANAGER).toTry("Manager not found")
     } yield Map(
->>>>>>> 077ba930
       "institutionName" -> organization.description,
       "institutionMail" -> organization.digitalAddress,
       "manager"         -> managerToText(manager),
