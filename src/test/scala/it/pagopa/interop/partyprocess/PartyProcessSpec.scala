package it.pagopa.interop.partyprocess

import akka.http.scaladsl.Http
import akka.http.scaladsl.marshallers.sprayjson.SprayJsonSupport
import akka.http.scaladsl.marshalling.Marshal
import akka.http.scaladsl.model._
import akka.http.scaladsl.server.Directives.Authenticator
import akka.http.scaladsl.server.directives.{AuthenticationDirective, Credentials, FileInfo, SecurityDirectives}
import akka.http.scaladsl.unmarshalling.Unmarshal
import cats.implicits.catsSyntaxValidatedId
import eu.europa.esig.dss.validation.SignedDocumentValidator
import it.pagopa.interop.commons.utils.errors.GenericComponentErrors.ResourceConflictError
import it.pagopa.interop.commons.utils.{BEARER, UID}
import it.pagopa.interop.partymanagement.client.model.{
  InstitutionSeed,
  RelationshipBinding,
  RelationshipProduct,
  TokenInfo,
  PartyRole => _,
  RelationshipState => _,
  _
}
import it.pagopa.interop.partymanagement.client.{model => PartyManagementDependency}
import it.pagopa.interop.partyprocess
import it.pagopa.interop.partyprocess.api.impl.Conversions._
import it.pagopa.interop.partyprocess.api.impl.{ExternalApiServiceImpl, ProcessApiServiceImpl, PublicApiServiceImpl}
import it.pagopa.interop.partyprocess.api.{ExternalApi, ProcessApi, PublicApi}
import it.pagopa.interop.partyprocess.common.system.{classicActorSystem, executionContext}
import it.pagopa.interop.partyprocess.error.SignatureValidationError
import it.pagopa.interop.partyprocess.model.Certification.NONE
import it.pagopa.interop.partyprocess.model.PartyRole.{DELEGATE, MANAGER, OPERATOR, SUB_DELEGATE}
import it.pagopa.interop.partyprocess.model.RelationshipState.ACTIVE
import it.pagopa.interop.partyprocess.model.{Billing, InstitutionUpdate, Attribute, _}
import it.pagopa.interop.partyprocess.server.Controller
import it.pagopa.interop.partyprocess.service.{ProductService, RelationshipService}
import it.pagopa.interop.partyprocess.service.impl.{ProductServiceImpl, RelationshipServiceImpl}
import it.pagopa.interop.partyregistryproxy.client.{model => PartyProxyDependencies}
import it.pagopa.pdnd.interop.uservice.userregistrymanagement.client.model.Certification.{
  NONE => CertificationEnumsNone
}
import it.pagopa.pdnd.interop.uservice.userregistrymanagement.client.model.{
  User => UserRegistryUser,
  UserExtras => UserRegistryUserExtras,
  UserSeed => UserRegistryUserSeed
}
import org.scalamock.scalatest.MockFactory
import org.scalatest.BeforeAndAfterAll
import org.scalatest.concurrent.ScalaFutures
import org.scalatest.matchers.must.Matchers
import org.scalatest.wordspec.AnyWordSpecLike
import spray.json.DefaultJsonProtocol

import java.io.{ByteArrayOutputStream, File}
import java.nio.file.Paths
import java.time.OffsetDateTime
import java.util.UUID
import scala.concurrent.duration.{Duration, DurationInt}
import scala.concurrent.{Await, Future}

class PartyProcessSpec
    extends MockFactory
    with AnyWordSpecLike
    with BeforeAndAfterAll
    with Matchers
    with SprayJsonSupport
    with DefaultJsonProtocol
    with SpecHelper
    with ScalaFutures {

  var controller: Option[Controller]                 = None
  var bindServer: Option[Future[Http.ServerBinding]] = None

  object MockAuthenticator extends Authenticator[Seq[(String, String)]] {
    override def apply(credentials: Credentials): Option[Seq[(String, String)]] = Some(
      Seq(BEARER -> token.toString, UID -> uid.toString)
    )
  }

  val wrappingDirective: AuthenticationDirective[Seq[(String, String)]] =
    SecurityDirectives.authenticateOAuth2("SecurityRealm", MockAuthenticator)

  final val defaultProductTimestamp: OffsetDateTime      = OffsetDateTime.now()
  final val defaultRelationshipTimestamp: OffsetDateTime = OffsetDateTime.now()

  final val defaultProduct: RelationshipProduct =
    PartyManagementDependency.RelationshipProduct(id = "product", role = "admin", createdAt = defaultProductTimestamp)

  final val defaultProductInfo: ProductInfo =
    ProductInfo(id = "product", role = "admin", createdAt = defaultProductTimestamp)

  final val relationship: Relationship = PartyManagementDependency.Relationship(
    id = UUID.randomUUID(),
    from = UUID.randomUUID(),
    to = UUID.randomUUID(),
    role = PartyManagementDependency.PartyRole.MANAGER,
    product = defaultProduct,
    state = PartyManagementDependency.RelationshipState.PENDING,
    createdAt = OffsetDateTime.now()
  )

  override def beforeAll(): Unit = {
    loadEnvVars()

    val relationshipService: RelationshipService =
      new RelationshipServiceImpl(mockPartyManagementService, mockUserRegistryService)
    val productService: ProductService           = new ProductServiceImpl(mockPartyManagementService)

    val processApi = new ProcessApi(
      new ProcessApiServiceImpl(
        partyManagementService = mockPartyManagementService,
        partyRegistryService = mockPartyRegistryService,
        userRegistryManagementService = mockUserRegistryService,
        pdfCreator = mockPdfCreator,
        fileManager = mockFileManager,
        signatureService = mockSignatureService,
        mailer = mockMailer,
        mailTemplate = mockMailTemplate,
        relationshipService = relationshipService,
        productService = productService
      ),
      processApiMarshaller,
      wrappingDirective
    )

    val externalApi = new ExternalApi(
      new ExternalApiServiceImpl(
        partyManagementService = mockPartyManagementService,
        relationshipService = relationshipService,
        productService = productService
      ),
      externalApiMarshaller,
      wrappingDirective
    )

    val publicApi = new PublicApi(
      new PublicApiServiceImpl(
        partyManagementService = mockPartyManagementService,
        userRegistryManagementService = mockUserRegistryService,
        signatureService = mockSignatureService,
        signatureValidationService = mockSignatureValidationService
      ),
      publicApiMarshaller,
      wrappingDirective
    )

    controller = Some(
      new Controller(health = mockHealthApi, external = externalApi, process = processApi, public = publicApi)
    )

    controller foreach { controller =>
      bindServer = Some(
        Http()
          .newServerAt("0.0.0.0", SpecConfig.port)
          .bind(controller.routes)
      )

      Await.result(bindServer.get, 100.seconds)
    }

  }

  override def afterAll(): Unit = {
    bindServer.foreach(_.foreach(_.unbind()))
  }

  def performOnboardingRequestByRoleForFailure(state: PartyManagementDependency.RelationshipState): HttpResponse = {
    val taxCode1   = "managerTaxCode"
    val taxCode2   = "delegateTaxCode"
    val originId   = UUID.randomUUID().toString
    val origin     = "IPA"
    val externalId = UUID.randomUUID().toString
    val orgPartyId = UUID.randomUUID()

    val institutionFromProxy = PartyProxyDependencies.Institution(
      id = externalId,
      originId = originId,
      o = Some(originId),
      ou = None,
      aoo = None,
      taxCode = "taxCode",
      category = "C17",
      description = "description",
      digitalAddress = "digitalAddress",
      origin = origin,
      address = "address",
      zipCode = "zipCode"
    )

    val institution1 = PartyManagementDependency.Institution(
      id = orgPartyId,
      externalId = externalId,
      originId = originId,
      description = "org1",
      digitalAddress = "digitalAddress1",
      attributes = Seq.empty,
      taxCode = "123",
      address = "address",
      zipCode = "zipCode",
      origin = origin,
      institutionType = Option("PA")
    )

    val manager =
      User(
        name = "manager",
        surname = "manager",
        taxCode = taxCode1,
        role = MANAGER,
        email = None,
        product = "product",
        productRole = "admin"
      )

    val delegate =
      User(
        name = "delegate",
        surname = "delegate",
        taxCode = taxCode2,
        role = DELEGATE,
        email = None,
        product = "product",
        productRole = "admin"
      )

    val managerRelationship = PartyManagementDependency.Relationship(
      id = UUID.randomUUID(),
      from = UUID.randomUUID(),
      to = UUID.randomUUID(),
      filePath = None,
      fileName = None,
      contentType = None,
      role = PartyManagementDependency.PartyRole.MANAGER,
      product =
        PartyManagementDependency.RelationshipProduct(id = "product", role = "admin", createdAt = OffsetDateTime.now()),
      state = state,
      createdAt = OffsetDateTime.now(),
      updatedAt = None,
      pricingPlan = Option("pricingPlan"),
      institutionUpdate = Option(
        PartyManagementDependency.InstitutionUpdate(
          institutionType = Option("OVERRIDE_institutionType"),
          description = Option("OVERRIDE_description"),
          digitalAddress = Option("OVERRIDE_digitalAddress"),
          address = Option("OVERRIDE_address"),
          taxCode = Option("OVERRIDE_taxCode")
        )
      ),
      billing = Option(
        PartyManagementDependency
          .Billing(vatNumber = "VATNUMBER", recipientCode = "RECIPIENTCODE", publicServices = Option(true))
      )
    )

    (mockUserRegistryService
      .getUserById(_: UUID))
      .expects(*)
      .returning(
        Future.successful(
          UserRegistryUser(
            id = UUID.randomUUID(),
            externalId = "",
            name = "",
            surname = "",
            certification = CertificationEnumsNone,
            extras = UserRegistryUserExtras(email = None, birthDate = None)
          )
        )
      )
      .once()

    (mockPartyRegistryService
      .getInstitution(_: String)(_: String))
      .expects(*, *)
      .returning(Future.successful(institutionFromProxy))
      .once()

    (mockPartyRegistryService
      .getCategory(_: String, _: String)(_: String))
      .expects(*, *, *)
      .returning(Future.successful(PartyProxyDependencies.Category("C17", "attrs", "test", origin)))
      .once()

    (mockPartyManagementService
      .createInstitution(_: InstitutionSeed)(_: String))
      .expects(*, *)
      .returning(Future.successful(institution1))
      .once()

    (mockPartyManagementService
      .retrieveRelationships(
        _: Option[UUID],
        _: Option[UUID],
        _: Seq[PartyManagementDependency.PartyRole],
        _: Seq[PartyManagementDependency.RelationshipState],
        _: Seq[String],
        _: Seq[String]
      )(_: String))
      .expects(None, Some(institution1.id), Seq.empty, Seq.empty, Seq.empty, Seq.empty, *)
      .returning(Future.successful(PartyManagementDependency.Relationships(Seq(managerRelationship))))
      .once()

    val req = OnboardingInstitutionRequest(
      users = Seq(manager, delegate),
      institutionExternalId = externalId,
      contract = OnboardingContract("a", "b"),
      billing = Billing(vatNumber = "VATNUMBER", recipientCode = "RECIPIENTCODE")
    )

    val data = Marshal(req).to[MessageEntity].map(_.dataBytes).futureValue

    request(data, "onboarding/institution", HttpMethods.POST)
  }

  def performOnboardingRequest(
    state: Option[PartyManagementDependency.RelationshipState],
    product: Option[String]
  ): HttpResponse = {
    val taxCode1   = "managerTaxCode"
    val taxCode2   = "delegateTaxCode"
    val originId   = UUID.randomUUID().toString
    val externalId = UUID.randomUUID().toString
    val origin     = "ORIGIN"
    val orgPartyId = UUID.randomUUID()

    val institutionFromProxy =
      PartyProxyDependencies.Institution(
        id = externalId,
        originId = originId,
        o = Some(originId),
        ou = None,
        aoo = None,
        taxCode = "taxCode",
        category = "C17",
        description = "description",
        digitalAddress = "digitalAddress",
        origin = origin,
        address = "address",
        zipCode = "zipCode"
      )

    val institution1 = PartyManagementDependency.Institution(
      id = orgPartyId,
      externalId = externalId,
      originId = originId,
      description = "org1",
      digitalAddress = "digitalAddress1",
      attributes = Seq.empty,
      taxCode = "123",
      address = "address",
      zipCode = "zipCode",
      origin = origin,
      institutionType = Option("PA")
    )

    val file = new File("src/test/resources/fake.file")

    val managerId  = UUID.randomUUID()
    val delegateId = UUID.randomUUID()
    val manager    =
      User(
        name = "manager",
        surname = "manager",
        taxCode = taxCode1,
        role = PartyRole.MANAGER,
        email = None,
        product = "product",
        productRole = "admin"
      )
    val delegate   =
      User(
        name = "delegate",
        surname = "delegate",
        taxCode = taxCode2,
        role = PartyRole.DELEGATE,
        email = None,
        product = "product",
        productRole = "admin"
      )

    val relationships = (state, product) match {
      case (Some(st), Some(pr)) =>
        Seq(
          PartyManagementDependency.Relationship(
            id = UUID.randomUUID(),
            from = UUID.randomUUID(),
            to = UUID.randomUUID(),
            filePath = None,
            fileName = None,
            contentType = None,
            role = PartyManagementDependency.PartyRole.MANAGER,
            product = PartyManagementDependency
              .RelationshipProduct(id = pr, role = "admin", createdAt = OffsetDateTime.now()),
            state = st,
            createdAt = OffsetDateTime.now(),
            updatedAt = None,
            pricingPlan = Option("pricingPlan"),
            institutionUpdate = Option(
              PartyManagementDependency.InstitutionUpdate(
                institutionType = Option("OVERRIDE_institutionType"),
                description = Option("OVERRIDE_description"),
                digitalAddress = Option("OVERRIDE_digitalAddress"),
                address = Option("OVERRIDE_address"),
                taxCode = Option("OVERRIDE_taxCode")
              )
            ),
            billing = Option(
              PartyManagementDependency
                .Billing(vatNumber = "VATNUMBER", recipientCode = "RECIPIENTCODE", publicServices = Option(true))
            )
          )
        )
      case (Some(st), None)     =>
        Seq(
          PartyManagementDependency.Relationship(
            id = UUID.randomUUID(),
            from = UUID.randomUUID(),
            to = UUID.randomUUID(),
            filePath = None,
            fileName = None,
            contentType = None,
            role = PartyManagementDependency.PartyRole.MANAGER,
            product = PartyManagementDependency
              .RelationshipProduct(id = "product", role = "admin", createdAt = OffsetDateTime.now()),
            state = st,
            createdAt = OffsetDateTime.now(),
            updatedAt = None,
            pricingPlan = Option("pricingPlan"),
            institutionUpdate = Option(
              PartyManagementDependency.InstitutionUpdate(
                institutionType = Option("OVERRIDE_institutionType"),
                description = Option("OVERRIDE_description"),
                digitalAddress = Option("OVERRIDE_digitalAddress"),
                address = Option("OVERRIDE_address"),
                taxCode = Option("OVERRIDE_taxCode")
              )
            ),
            billing = Option(
              PartyManagementDependency
                .Billing(vatNumber = "VATNUMBER", recipientCode = "RECIPIENTCODE", publicServices = Option(true))
            )
          )
        )
      case _                    => Seq.empty
    }

//    (mockJWTReader
//      .getClaims(_: String))
//      .expects(*)
//      .returning(Success(jwtClaimsSet))
//      .once()

    (mockUserRegistryService
      .getUserById(_: UUID))
      .expects(*)
      .returning(
        Future.successful(
          UserRegistryUser(
            id = UUID.randomUUID(),
            externalId = "",
            name = "",
            surname = "",
            certification = CertificationEnumsNone,
            extras = UserRegistryUserExtras(email = None, birthDate = None)
          )
        )
      )
      .once()

    (mockSignatureService
      .createDigest(_: File))
      .expects(*)
      .returning(Future.successful("hash"))
      .once()

    (mockPartyRegistryService
      .getInstitution(_: String)(_: String))
      .expects(*, *)
      .returning(Future.successful(institutionFromProxy))
      .once()

    (mockPartyRegistryService
      .getCategory(_: String, _: String)(_: String))
      .expects(*, *, *)
      .returning(Future.successful(PartyProxyDependencies.Category("C17", "attrs", "test", origin)))
      .once()

    (mockPartyManagementService
      .createInstitution(_: InstitutionSeed)(_: String))
      .expects(*, *)
      .returning(Future.successful(institution1))
      .once()

    (mockPartyManagementService
      .retrieveRelationships(
        _: Option[UUID],
        _: Option[UUID],
        _: Seq[PartyManagementDependency.PartyRole],
        _: Seq[PartyManagementDependency.RelationshipState],
        _: Seq[String],
        _: Seq[String]
      )(_: String))
      .expects(None, Some(institution1.id), Seq.empty, Seq.empty, Seq.empty, Seq.empty, *)
      .returning(Future.successful(PartyManagementDependency.Relationships(relationships)))
      .once()

    (mockUserRegistryService
      .createUser(_: UserRegistryUserSeed))
      .expects(
        UserRegistryUserSeed(
          externalId = manager.taxCode,
          name = manager.name,
          surname = manager.surname,
          certification = CertificationEnumsNone,
          extras = UserRegistryUserExtras(email = manager.email, birthDate = None)
        )
      )
      .returning(
        Future.successful(
          UserRegistryUser(
            id = managerId,
            externalId = manager.taxCode,
            name = manager.name,
            surname = manager.surname,
            certification = CertificationEnumsNone,
            extras = UserRegistryUserExtras(email = manager.email, birthDate = None)
          )
        )
      )
      .once()

    (mockPartyManagementService
      .createPerson(_: PartyManagementDependency.PersonSeed)(_: String))
      .expects(PartyManagementDependency.PersonSeed(managerId), *)
      .returning(Future.successful(PartyManagementDependency.Person(managerId)))
      .once()

    (mockUserRegistryService
      .createUser(_: UserRegistryUserSeed))
      .expects(
        UserRegistryUserSeed(
          externalId = delegate.taxCode,
          name = delegate.name,
          surname = delegate.surname,
          certification = CertificationEnumsNone,
          extras = UserRegistryUserExtras(email = delegate.email, birthDate = None)
        )
      )
      .returning(
        Future.successful(
          UserRegistryUser(
            id = delegateId,
            externalId = delegate.taxCode,
            name = delegate.name,
            surname = delegate.surname,
            certification = CertificationEnumsNone,
            extras = UserRegistryUserExtras(email = delegate.email, birthDate = None)
          )
        )
      )
      .once()

    (mockPartyManagementService
      .createPerson(_: PartyManagementDependency.PersonSeed)(_: String))
      .expects(PartyManagementDependency.PersonSeed(delegateId), *)
      .returning(Future.successful(PartyManagementDependency.Person(delegateId)))
      .once()

    (mockPartyManagementService
      .createRelationship(_: RelationshipSeed)(_: String))
      .expects(*, *)
      .returning(Future.successful(relationship))
      .repeat(2)

    (mockFileManager
      .get(_: String)(_: String))
      .expects(*, *)
      .returning(Future.successful(new ByteArrayOutputStream()))
      .once()
    (mockPdfCreator.createContract _).expects(*, *, *, *).returning(Future.successful(file)).once()
    (mockPartyManagementService
      .createToken(_: PartyManagementDependency.Relationships, _: String, _: String, _: String)(_: String))
      .expects(*, *, *, *, *)
      .returning(Future.successful(PartyManagementDependency.TokenText("token")))
      .once()

    val req = OnboardingInstitutionRequest(
      users = Seq(manager, delegate),
      institutionExternalId = externalId,
      contract = OnboardingContract("a", "b"),
      pricingPlan = Option("pricingPlan"),
      institutionUpdate = Option(
        InstitutionUpdate(
          institutionType = Option("OVERRIDE_institutionType"),
          description = Option("OVERRIDE_description"),
          digitalAddress = Option("OVERRIDE_digitalAddress"),
          address = Option("OVERRIDE_address"),
          taxCode = Option("OVERRIDE_taxCode")
        )
      ),
      billing = Billing(vatNumber = "VATNUMBER", recipientCode = "RECIPIENTCODE", publicServices = Option(true))
    )

    val data = Marshal(req).to[MessageEntity].map(_.dataBytes).futureValue

    request(data, "onboarding/institution", HttpMethods.POST)
  }

  "Processing a request payload" must {

    "verify that an institution is already onboarded for a given product" in {
      val externalId = UUID.randomUUID().toString
      val originId   = UUID.randomUUID().toString
      val origin     = "IPA"
      val orgPartyId = UUID.randomUUID()

      val personPartyId = UUID.randomUUID()

      val institution = PartyManagementDependency.Institution(
        id = orgPartyId,
        externalId = externalId,
        originId = originId,
        description = "",
        digitalAddress = "",
        attributes = Seq.empty,
        taxCode = "",
        address = "",
        zipCode = "",
        origin = origin,
        institutionType = Option("PA")
      )

      val relationship =
        PartyManagementDependency.Relationship(
          id = UUID.randomUUID(),
          from = personPartyId,
          to = orgPartyId,
          role = PartyManagementDependency.PartyRole.MANAGER,
          product = defaultProduct,
          state = PartyManagementDependency.RelationshipState.ACTIVE,
          createdAt = defaultRelationshipTimestamp,
          updatedAt = None,
          pricingPlan = Option("pricingPlan"),
          institutionUpdate = Option(
            PartyManagementDependency.InstitutionUpdate(
              institutionType = Option("OVERRIDE_institutionType"),
              description = Option("OVERRIDE_description"),
              digitalAddress = Option("OVERRIDE_digitalAddress"),
              address = Option("OVERRIDE_address"),
              taxCode = Option("OVERRIDE_taxCode")
            )
          ),
          billing = Option(
            PartyManagementDependency
              .Billing(vatNumber = "VATNUMBER", recipientCode = "RECIPIENTCODE", publicServices = Option(true))
          )
        )

      (mockPartyManagementService
        .retrieveRelationships(
          _: Option[UUID],
          _: Option[UUID],
          _: Seq[PartyManagementDependency.PartyRole],
          _: Seq[PartyManagementDependency.RelationshipState],
          _: Seq[String],
          _: Seq[String]
        )(_: String))
        .expects(
          None,
          Some(orgPartyId),
          Seq(PartyManagementDependency.PartyRole.MANAGER),
          Seq(
            PartyManagementDependency.RelationshipState.ACTIVE,
            PartyManagementDependency.RelationshipState.DELETED,
            PartyManagementDependency.RelationshipState.SUSPENDED
          ),
          Seq(defaultProduct.id),
          Seq.empty,
          *
        )
        .returning(Future.successful(Relationships(Seq(relationship))))
        .once()

      (mockPartyManagementService
        .retrieveInstitutionByExternalId(_: String)(_: String))
        .expects(externalId, *)
        .returning(Future.successful(institution))
        .once()

      val response = Await.result(
        Http().singleRequest(
          HttpRequest(
            uri = s"$url/onboarding/institution/$externalId/products/${defaultProduct.id}",
            method = HttpMethods.HEAD
          )
        ),
        Duration.Inf
      )

      response.status mustBe StatusCodes.NoContent

    }

    "verify that an institution is not already onboarded for a given product" in {
      val externalId = UUID.randomUUID().toString
      val originId   = UUID.randomUUID().toString
      val origin     = "IPA"
      val orgPartyId = UUID.randomUUID()

      val institution = PartyManagementDependency.Institution(
        id = orgPartyId,
        externalId = externalId,
        originId = originId,
        description = "",
        digitalAddress = "",
        attributes = Seq.empty,
        taxCode = "",
        address = "",
        zipCode = "",
        origin = origin,
        institutionType = Option("PA")
      )

      (mockPartyManagementService
        .retrieveInstitutionByExternalId(_: String)(_: String))
        .expects(externalId, *)
        .returning(Future.successful(institution))
        .once()

      (mockPartyManagementService
        .retrieveRelationships(
          _: Option[UUID],
          _: Option[UUID],
          _: Seq[PartyManagementDependency.PartyRole],
          _: Seq[PartyManagementDependency.RelationshipState],
          _: Seq[String],
          _: Seq[String]
        )(_: String))
        .expects(
          None,
          Some(orgPartyId),
          Seq(PartyManagementDependency.PartyRole.MANAGER),
          Seq(
            PartyManagementDependency.RelationshipState.ACTIVE,
            PartyManagementDependency.RelationshipState.DELETED,
            PartyManagementDependency.RelationshipState.SUSPENDED
          ),
          Seq(defaultProduct.id),
          Seq.empty,
          *
        )
        .returning(Future.successful(Relationships(Seq.empty)))
        .once()

      val response = Await.result(
        Http().singleRequest(
          HttpRequest(
            uri = s"$url/onboarding/institution/$externalId/products/${defaultProduct.id}",
            method = HttpMethods.HEAD
          )
        ),
        Duration.Inf
      )

      response.status mustBe StatusCodes.NotFound

    }

    "retrieve a onboarding info" in {
      val taxCode1    = "CF1"
      val externalId1 = UUID.randomUUID().toString
      val originId1   = UUID.randomUUID().toString
      val externalId2 = UUID.randomUUID().toString
      val originId2   = UUID.randomUUID().toString
      val origin      = "IPA"
      val orgPartyId1 = UUID.randomUUID()
      val orgPartyId2 = UUID.randomUUID()

      val attribute1 = partyprocess.model.Attribute(UUID.randomUUID().toString, "name1", origin)
      val attribute2 = partyprocess.model.Attribute(UUID.randomUUID().toString, "name2", origin)
      val attribute3 = partyprocess.model.Attribute(UUID.randomUUID().toString, "name3", origin)
      val attribute4 = partyprocess.model.Attribute(UUID.randomUUID().toString, "name4", origin)
      val attribute5 = partyprocess.model.Attribute(UUID.randomUUID().toString, "name5", origin)
      val attribute6 = partyprocess.model.Attribute(UUID.randomUUID().toString, "name6", origin)

      val user = UserRegistryUser(
        id = uid,
        externalId = taxCode1,
        name = "Mario",
        surname = "Rossi",
        certification = CertificationEnumsNone,
        extras = UserRegistryUserExtras(email = None, birthDate = None)
      )

      val relationship1 =
        PartyManagementDependency.Relationship(
          id = UUID.randomUUID(),
          from = user.id,
          to = orgPartyId1,
          role = PartyManagementDependency.PartyRole.MANAGER,
          product = defaultProduct,
          state = PartyManagementDependency.RelationshipState.ACTIVE,
          createdAt = defaultRelationshipTimestamp,
          updatedAt = None,
          pricingPlan = Option("pricingPlan"),
          institutionUpdate = Option(
            PartyManagementDependency.InstitutionUpdate(
              institutionType = Option("OVERRIDE_institutionType"),
              description = Option("OVERRIDE_description"),
              digitalAddress = Option("OVERRIDE_digitalAddress"),
              address = Option("OVERRIDE_address"),
              taxCode = Option("OVERRIDE_taxCode")
            )
          ),
          billing = Option(
            PartyManagementDependency
              .Billing(vatNumber = "VATNUMBER", recipientCode = "RECIPIENTCODE", publicServices = Option(true))
          )
        )
      val relationship2 =
        PartyManagementDependency.Relationship(
          id = UUID.randomUUID(),
          from = user.id,
          to = orgPartyId2,
          role = PartyManagementDependency.PartyRole.DELEGATE,
          product = defaultProduct,
          state = PartyManagementDependency.RelationshipState.PENDING,
          createdAt = defaultRelationshipTimestamp,
          updatedAt = None
        )

      val managerInstitution1 = relationship1
      val managerInstitution2 =
        PartyManagementDependency.Relationship(
          id = UUID.randomUUID(),
          from = UUID.randomUUID(),
          to = orgPartyId2,
          role = PartyManagementDependency.PartyRole.MANAGER,
          product = defaultProduct,
          state = PartyManagementDependency.RelationshipState.ACTIVE,
          createdAt = defaultRelationshipTimestamp,
          updatedAt = None,
          pricingPlan = Option("pricingPlan2"),
          institutionUpdate = Option(
            PartyManagementDependency.InstitutionUpdate(
              institutionType = Option("OVERRIDE_institutionType2"),
              description = Option("OVERRIDE_description2"),
              digitalAddress = Option("OVERRIDE_digitalAddress2"),
              address = Option("OVERRIDE_address2"),
              taxCode = Option("OVERRIDE_taxCode2")
            )
          ),
          billing = Option(
            PartyManagementDependency
              .Billing(vatNumber = "VATNUMBER2", recipientCode = "RECIPIENTCODE2", publicServices = Option.empty)
          )
        )

      val relationships = PartyManagementDependency.Relationships(items = Seq(relationship1, relationship2))

      val institution1 = PartyManagementDependency.Institution(
        id = orgPartyId1,
        externalId = externalId1,
        originId = originId1,
        description = "org1",
        digitalAddress = "digitalAddress1",
        attributes = Seq(
          PartyManagementDependency.Attribute(attribute1.origin, attribute1.code, attribute1.description),
          PartyManagementDependency.Attribute(attribute2.origin, attribute2.code, attribute2.description),
          PartyManagementDependency.Attribute(attribute3.origin, attribute3.code, attribute3.description)
        ),
        taxCode = "123",
        address = "address",
        zipCode = "zipCode",
        origin = origin,
        institutionType = Option("PA")
      )
      val institution2 = PartyManagementDependency.Institution(
        id = orgPartyId2,
        externalId = externalId2,
        originId = originId2,
        description = "org2",
        digitalAddress = "digitalAddress2",
        attributes = Seq(
          PartyManagementDependency.Attribute(attribute4.origin, attribute4.code, attribute4.description),
          PartyManagementDependency.Attribute(attribute5.origin, attribute5.code, attribute5.description),
          PartyManagementDependency.Attribute(attribute6.origin, attribute6.code, attribute6.description)
        ),
        taxCode = "123",
        address = "address",
        zipCode = "zipCode",
        origin = origin,
        institutionType = Option("PA")
      )

      val expected = OnboardingInfo(
        person = PersonInfo(
          name = user.name,
          surname = user.surname,
          taxCode = user.externalId,
          certification = NONE,
          institutionContacts = Map.empty
        ),
        institutions = Seq(
          OnboardingData(
            id = institution1.id,
            externalId = institution1.externalId,
            originId = institution1.originId,
            origin = origin,
            description = institution1.description,
            taxCode = institution1.taxCode,
            digitalAddress = institution1.digitalAddress,
            address = institution1.address,
            zipCode = institution1.zipCode,
            state = relationshipStateToApi(relationship1.state),
            role = roleToApi(relationship1.role),
            productInfo = defaultProductInfo,
            attributes = Seq(attribute1, attribute2, attribute3),
            billing = managerInstitution1.billing.map(billingToApi),
            pricingPlan = managerInstitution1.pricingPlan
          ),
          OnboardingData(
            id = institution2.id,
            externalId = institution2.externalId,
            originId = institution2.originId,
            origin = institution2.origin,
            description = institution2.description,
            taxCode = institution2.taxCode,
            digitalAddress = institution2.digitalAddress,
            address = institution2.address,
            zipCode = institution2.zipCode,
            state = relationshipStateToApi(relationship2.state),
            role = roleToApi(relationship2.role),
            productInfo = defaultProductInfo,
            attributes = Seq(
              partyprocess.model.Attribute(attribute4.origin, attribute4.code, attribute4.description),
              partyprocess.model.Attribute(attribute5.origin, attribute5.code, attribute5.description),
              partyprocess.model.Attribute(attribute6.origin, attribute6.code, attribute6.description)
            ),
            billing = managerInstitution2.billing.map(billingToApi),
            pricingPlan = managerInstitution2.pricingPlan
          )
        )
      )

//      val mockUidUUID = "af80fac0-2775-4646-8fcf-28e083751988"

//      (mockJWTReader
//        .getClaims(_: String))
//        .expects(*)
//        .returning(mockUid(mockUidUUID))
//        .once()

      (mockUserRegistryService
        .getUserById(_: UUID))
        .expects(uid)
        .returning(Future.successful(user))
        .once()

      (mockPartyManagementService
        .retrieveRelationships(
          _: Option[UUID],
          _: Option[UUID],
          _: Seq[PartyManagementDependency.PartyRole],
          _: Seq[PartyManagementDependency.RelationshipState],
          _: Seq[String],
          _: Seq[String]
        )(_: String))
        .expects(
          Some(uid),
          None,
          Seq.empty,
          Seq(PartyManagementDependency.RelationshipState.ACTIVE, PartyManagementDependency.RelationshipState.PENDING),
          Seq.empty,
          Seq.empty,
          *
        )
        .returning(Future.successful(relationships))
        .once()

      (mockPartyManagementService
        .retrieveRelationships(
          _: Option[UUID],
          _: Option[UUID],
          _: Seq[PartyManagementDependency.PartyRole],
          _: Seq[PartyManagementDependency.RelationshipState],
          _: Seq[String],
          _: Seq[String]
        )(_: String))
        .expects(
          None,
          Some(orgPartyId1),
          Seq(PartyManagementDependency.PartyRole.MANAGER),
          Seq(PartyManagementDependency.RelationshipState.ACTIVE),
          Seq(defaultProduct.id),
          Seq.empty,
          *
        )
        .returning(Future.successful(PartyManagementDependency.Relationships(items = Seq(managerInstitution1))))
        .once()

      (mockPartyManagementService
        .retrieveRelationships(
          _: Option[UUID],
          _: Option[UUID],
          _: Seq[PartyManagementDependency.PartyRole],
          _: Seq[PartyManagementDependency.RelationshipState],
          _: Seq[String],
          _: Seq[String]
        )(_: String))
        .expects(
          None,
          Some(orgPartyId2),
          Seq(PartyManagementDependency.PartyRole.MANAGER),
          Seq(PartyManagementDependency.RelationshipState.ACTIVE),
          Seq(defaultProduct.id),
          Seq.empty,
          *
        )
        .returning(Future.successful(PartyManagementDependency.Relationships(items = Seq(managerInstitution2))))
        .once()

      (mockPartyManagementService
        .retrieveInstitution(_: UUID)(_: String))
        .expects(orgPartyId1, *)
        .returning(Future.successful(institution1))
        .once()

      (mockPartyManagementService
        .retrieveInstitution(_: UUID)(_: String))
        .expects(orgPartyId2, *)
        .returning(Future.successful(institution2))
        .once()

      val response = Await.result(
        Http().singleRequest(HttpRequest(uri = s"$url/onboarding/info", method = HttpMethods.GET)),
        Duration.Inf
      )

      val body = Unmarshal(response.entity).to[OnboardingInfo].futureValue

      response.status mustBe StatusCodes.OK
      body mustBe expected

    }

    def configureOnboardingInfoTest(
      institution: PartyManagementDependency.Institution,
      attribute1: Attribute,
      attribute2: Attribute,
      attribute3: Attribute
    ): OnboardingInfo = {
      val taxCode1 = "CF1"

      val user = UserRegistryUser(
        id = uid,
        externalId = taxCode1,
        name = "Mario",
        surname = "Rossi",
        certification = CertificationEnumsNone,
        extras = UserRegistryUserExtras(email = Some("super@mario.it"), birthDate = None)
      )

      val relationship1 =
        PartyManagementDependency.Relationship(
          id = UUID.randomUUID(),
          from = user.id,
          to = institution.id,
          role = PartyManagementDependency.PartyRole.MANAGER,
          product = defaultProduct,
          state = PartyManagementDependency.RelationshipState.ACTIVE,
          createdAt = defaultRelationshipTimestamp,
          updatedAt = None,
          pricingPlan = Option("pricingPlan"),
          institutionUpdate = Option(
            PartyManagementDependency.InstitutionUpdate(
              institutionType = Option("OVERRIDE_institutionType"),
              description = Option("OVERRIDE_description"),
              digitalAddress = Option("OVERRIDE_digitalAddress"),
              address = Option("OVERRIDE_address"),
              taxCode = Option("OVERRIDE_taxCode")
            )
          ),
          billing = Option(
            PartyManagementDependency
              .Billing(vatNumber = "VATNUMBER", recipientCode = "RECIPIENTCODE", publicServices = Option(true))
          )
        )

      val relationships = PartyManagementDependency.Relationships(items = Seq(relationship1))

<<<<<<< HEAD
=======
      val managerInstitution1 = relationship1

      val institution = PartyManagementDependency.Institution(
        id = orgPartyId,
        institutionId = institutionId,
        description = "org1",
        digitalAddress = "digitalAddress1",
        attributes = Seq(
          PartyManagementDependency.Attribute(attribute1.origin, attribute1.code, attribute1.description),
          PartyManagementDependency.Attribute(attribute2.origin, attribute2.code, attribute2.description),
          PartyManagementDependency.Attribute(attribute3.origin, attribute3.code, attribute3.description)
        ),
        taxCode = "123",
        address = "address",
        zipCode = "zipCode",
        origin = "IPA",
        institutionType = Option("PA")
      )

>>>>>>> eec5078d
      val expected = OnboardingInfo(
        person = PersonInfo(
          name = user.name,
          surname = user.surname,
          taxCode = user.externalId,
          certification = Certification.NONE,
          institutionContacts = Map(institution.externalId -> Seq(Contact(email = user.extras.email.get)))
        ),
        institutions = Seq(
          OnboardingData(
            id = institution.id,
            externalId = institution.externalId,
            originId = institution.originId,
            origin = institution.origin,
            description = institution.description,
            taxCode = institution.taxCode,
            digitalAddress = institution.digitalAddress,
            address = institution.address,
            zipCode = institution.zipCode,
            state = relationshipStateToApi(relationship1.state),
            role = roleToApi(relationship1.role),
            productInfo = defaultProductInfo,
            attributes = Seq(attribute1, attribute2, attribute3),
            billing = managerInstitution1.billing.map(billingToApi),
            pricingPlan = managerInstitution1.pricingPlan
          )
        )
      )

      //      val mockUidUUID = UUID.randomUUID().toString

      //      (mockJWTReader
      //        .getClaims(_: String))
      //        .expects(*)
      //        .returning(mockUid(mockUidUUID))
      //        .once()

      (mockUserRegistryService
        .getUserById(_: UUID))
        .expects(uid)
        .returning(Future.successful(user))
        .once()

      (mockPartyManagementService
        .retrieveRelationships(
          _: Option[UUID],
          _: Option[UUID],
          _: Seq[PartyManagementDependency.PartyRole],
          _: Seq[PartyManagementDependency.RelationshipState],
          _: Seq[String],
          _: Seq[String]
        )(_: String))
        .expects(
          Some(uid),
          Some(institution.id),
          Seq.empty,
          Seq(PartyManagementDependency.RelationshipState.ACTIVE, PartyManagementDependency.RelationshipState.PENDING),
          Seq.empty,
          Seq.empty,
          *
        )
        .returning(Future.successful(relationships))
        .once()

      (mockPartyManagementService
        .retrieveRelationships(
          _: Option[UUID],
          _: Option[UUID],
          _: Seq[PartyManagementDependency.PartyRole],
          _: Seq[PartyManagementDependency.RelationshipState],
          _: Seq[String],
          _: Seq[String]
        )(_: String))
        .expects(
          None,
          Some(orgPartyId),
          Seq(PartyManagementDependency.PartyRole.MANAGER),
          Seq(PartyManagementDependency.RelationshipState.ACTIVE),
          Seq(defaultProduct.id),
          Seq.empty,
          *
        )
        .returning(Future.successful(PartyManagementDependency.Relationships(items = Seq(managerInstitution1))))
        .once()

      (mockPartyManagementService
        .retrieveInstitution(_: UUID)(_: String))
        .expects(institution.id, *)
        .returning(Future.successful(institution))
        .once()

      expected
    }

    "retrieve an onboarding info with institutionId filter" in {
      val externalId = UUID.randomUUID().toString
      val originId   = UUID.randomUUID().toString
      val origin     = "IPA"
      val orgPartyId = UUID.randomUUID()
      val attribute1 = partyprocess.model.Attribute(UUID.randomUUID().toString, "name1", "origin")
      val attribute2 = partyprocess.model.Attribute(UUID.randomUUID().toString, "name2", "origin")
      val attribute3 = partyprocess.model.Attribute(UUID.randomUUID().toString, "name3", "origin")

      val institution = PartyManagementDependency.Institution(
        id = orgPartyId,
        externalId = externalId,
        originId = originId,
        description = "org1",
        digitalAddress = "digitalAddress1",
        attributes = Seq(
          PartyManagementDependency.Attribute(attribute1.origin, attribute1.code, attribute1.description),
          PartyManagementDependency.Attribute(attribute2.origin, attribute2.code, attribute2.description),
          PartyManagementDependency.Attribute(attribute3.origin, attribute3.code, attribute3.description)
        ),
        taxCode = "123",
        address = "address",
        zipCode = "zipCode",
        origin = origin,
        institutionType = Option("PA")
      )
      val expected    = configureOnboardingInfoTest(institution, attribute1, attribute2, attribute3)

      (mockPartyManagementService
        .retrieveInstitution(_: UUID)(_: String))
        .expects(orgPartyId, *)
        .returning(Future.successful(institution))
        .once()

      val response =
        Http()
          .singleRequest(HttpRequest(uri = s"$url/onboarding/info?institutionId=$orgPartyId", method = HttpMethods.GET))
          .futureValue

      val body = Unmarshal(response.entity).to[OnboardingInfo].futureValue

      response.status mustBe StatusCodes.OK
      body mustBe expected
    }

    "retrieve an onboarding info with institution externalId filter" in {
      val externalId = UUID.randomUUID().toString
      val originId   = UUID.randomUUID().toString
      val origin     = "IPA"
      val orgPartyId = UUID.randomUUID()
      val attribute1 = partyprocess.model.Attribute(UUID.randomUUID().toString, "name1", "origin")
      val attribute2 = partyprocess.model.Attribute(UUID.randomUUID().toString, "name2", "origin")
      val attribute3 = partyprocess.model.Attribute(UUID.randomUUID().toString, "name3", "origin")

      val institution = PartyManagementDependency.Institution(
        id = orgPartyId,
        externalId = externalId,
        originId = originId,
        description = "org1",
        digitalAddress = "digitalAddress1",
        attributes = Seq(
          PartyManagementDependency.Attribute(attribute1.origin, attribute1.code, attribute1.description),
          PartyManagementDependency.Attribute(attribute2.origin, attribute2.code, attribute2.description),
          PartyManagementDependency.Attribute(attribute3.origin, attribute3.code, attribute3.description)
        ),
        taxCode = "123",
        address = "address",
        zipCode = "zipCode",
        origin = origin,
        institutionType = Option("PA")
      )
      val expected    = configureOnboardingInfoTest(institution, attribute1, attribute2, attribute3)

      (mockPartyManagementService
        .retrieveInstitutionByExternalId(_: String)(_: String))
        .expects(externalId, *)
        .returning(Future.successful(institution))
        .once()

      val response =
        Http()
          .singleRequest(
            HttpRequest(uri = s"$url/onboarding/info?institutionExternalId=$externalId", method = HttpMethods.GET)
          )
          .futureValue

      val body = Unmarshal(response.entity).to[OnboardingInfo].futureValue

      response.status mustBe StatusCodes.OK
      body mustBe expected
    }

    "retrieve an onboarding info with states filter" in {
      val taxCode1   = "CF1"
      val externalId = UUID.randomUUID().toString
      val originId   = UUID.randomUUID().toString
      val origin     = "IPA"
      val orgPartyId = UUID.randomUUID()
      val attribute1 = PartyManagementDependency.Attribute(UUID.randomUUID().toString, "name1", "origin")
      val attribute2 = PartyManagementDependency.Attribute(UUID.randomUUID().toString, "name2", "origin")
      val attribute3 = PartyManagementDependency.Attribute(UUID.randomUUID().toString, "name3", "origin")

      val user =
        UserRegistryUser(
          id = uid,
          externalId = taxCode1,
          name = "Mario",
          surname = "Rossi",
          certification = CertificationEnumsNone,
          extras = UserRegistryUserExtras(email = Some("super@mario.it"), birthDate = None)
        )

      val relationship =
        PartyManagementDependency.Relationship(
          id = UUID.randomUUID(),
          from = user.id,
          to = orgPartyId,
          role = PartyManagementDependency.PartyRole.MANAGER,
          product = defaultProduct,
          state = PartyManagementDependency.RelationshipState.SUSPENDED,
          createdAt = defaultRelationshipTimestamp,
          updatedAt = None,
          pricingPlan = Option("pricingPlan"),
          institutionUpdate = Option(
            PartyManagementDependency.InstitutionUpdate(
              institutionType = Option("OVERRIDE_institutionType"),
              description = Option("OVERRIDE_description"),
              digitalAddress = Option("OVERRIDE_digitalAddress"),
              address = Option("OVERRIDE_address"),
              taxCode = Option("OVERRIDE_taxCode")
            )
          ),
          billing = Option(
            PartyManagementDependency
              .Billing(vatNumber = "VATNUMBER", recipientCode = "RECIPIENTCODE", publicServices = Option(true))
          )
        )

      val relationships = PartyManagementDependency.Relationships(items = Seq(relationship))

      val managerInstitution1 =
        PartyManagementDependency.Relationship(
          id = UUID.randomUUID(),
          from = user.id,
          to = orgPartyId,
          role = PartyManagementDependency.PartyRole.MANAGER,
          product = defaultProduct,
          state = PartyManagementDependency.RelationshipState.ACTIVE,
          createdAt = defaultRelationshipTimestamp,
          updatedAt = None,
          pricingPlan = Option("pricingPlan2"),
          institutionUpdate = Option(
            PartyManagementDependency.InstitutionUpdate(
              institutionType = Option("OVERRIDE_institutionType2"),
              description = Option("OVERRIDE_description2"),
              digitalAddress = Option("OVERRIDE_digitalAddress2"),
              address = Option("OVERRIDE_address2"),
              taxCode = Option("OVERRIDE_taxCode2")
            )
          ),
          billing = Option(
            PartyManagementDependency
              .Billing(vatNumber = "VATNUMBER2", recipientCode = "RECIPIENTCODE2", publicServices = Option(false))
          )
        )

      val institution = PartyManagementDependency.Institution(
        id = orgPartyId,
        externalId = externalId,
        originId = originId,
        description = "org1",
        digitalAddress = "digitalAddress1",
        attributes = Seq(attribute1, attribute2, attribute3),
        taxCode = "123",
        address = "address",
        zipCode = "zipCode",
        origin = origin,
        institutionType = Option("PA")
      )
      (mockUserRegistryService
        .getUserById(_: UUID))
        .expects(uid)
        .returning(Future.successful(user))
        .once()

      (mockPartyManagementService
        .retrieveRelationships(
          _: Option[UUID],
          _: Option[UUID],
          _: Seq[PartyManagementDependency.PartyRole],
          _: Seq[PartyManagementDependency.RelationshipState],
          _: Seq[String],
          _: Seq[String]
        )(_: String))
        .expects(
          Some(uid),
          None,
          Seq.empty,
          Seq(PartyManagementDependency.RelationshipState.SUSPENDED),
          Seq.empty,
          Seq.empty,
          *
        )
        .returning(Future.successful(relationships))
        .once()

      (mockPartyManagementService
        .retrieveRelationships(
          _: Option[UUID],
          _: Option[UUID],
          _: Seq[PartyManagementDependency.PartyRole],
          _: Seq[PartyManagementDependency.RelationshipState],
          _: Seq[String],
          _: Seq[String]
        )(_: String))
        .expects(
          None,
          Some(orgPartyId),
          Seq(PartyManagementDependency.PartyRole.MANAGER),
          Seq(PartyManagementDependency.RelationshipState.ACTIVE),
          Seq(defaultProduct.id),
          Seq.empty,
          *
        )
        .returning(Future.successful(PartyManagementDependency.Relationships(items = Seq(managerInstitution1))))
        .once()

      (mockPartyManagementService
        .retrieveInstitution(_: UUID)(_: String))
        .expects(orgPartyId, *)
        .returning(Future.successful(institution))
        .once()

      val expected = OnboardingInfo(
        person = PersonInfo(
          name = user.name,
          surname = user.surname,
          taxCode = user.externalId,
          certification = Certification.NONE,
          institutionContacts = Map(externalId -> Seq(Contact(email = user.extras.email.get)))
        ),
        institutions = Seq(
          OnboardingData(
            id = institution.id,
            externalId = institution.externalId,
            originId = institution.originId,
            origin = institution.origin,
            description = institution.description,
            taxCode = institution.taxCode,
            digitalAddress = institution.digitalAddress,
            address = institution.address,
            zipCode = institution.zipCode,
            state = relationshipStateToApi(relationship.state),
            role = roleToApi(relationship.role),
            productInfo = defaultProductInfo,
            attributes = Seq(
              partyprocess.model.Attribute(attribute1.origin, attribute1.code, attribute1.description),
              partyprocess.model.Attribute(attribute2.origin, attribute2.code, attribute2.description),
              partyprocess.model.Attribute(attribute3.origin, attribute3.code, attribute3.description)
            ),
            billing = managerInstitution1.billing.map(billingToApi),
            pricingPlan = managerInstitution1.pricingPlan
          )
        )
      )

      val response =
        Http()
          .singleRequest(HttpRequest(uri = s"$url/onboarding/info?states=SUSPENDED", method = HttpMethods.GET))
          .futureValue

      val body = Unmarshal(response.entity).to[OnboardingInfo].futureValue

      response.status mustBe StatusCodes.OK
      body mustBe expected

    }

    "fail the onboarding info retrieval when the institution id filter contains an invalid string" in {

      val response =
        Http()
          .singleRequest(
            HttpRequest(uri = s"$url/onboarding/info?externalId=wrong-external-id", method = HttpMethods.GET)
          )
          .futureValue

      response.status mustBe StatusCodes.BadRequest

    }

    "not onboard an institution if is already onboarded (MANAGER ACTIVE)" in {

      val response =
        performOnboardingRequestByRoleForFailure(PartyManagementDependency.RelationshipState.ACTIVE)

      response.status mustBe StatusCodes.BadRequest

    }

    "not onboard an institution if is already onboarded (MANAGER SUSPENDED)" in {

      val response =
        performOnboardingRequestByRoleForFailure(PartyManagementDependency.RelationshipState.SUSPENDED)

      response.status mustBe StatusCodes.BadRequest

    }

    "not onboard an institution if is already onboarded (MANAGER DELETED)" in {

      val response =
        performOnboardingRequestByRoleForFailure(PartyManagementDependency.RelationshipState.DELETED)

      response.status mustBe StatusCodes.BadRequest

    }

    "onboard an institution with a legal and a delegate" in {

      val response = performOnboardingRequest(Some(PartyManagementDependency.RelationshipState.PENDING), None)

      response.status mustBe StatusCodes.NoContent

    }

    "onboard an institution with a legal and a delegate (MANAGER PENDING)" in {

      val response = performOnboardingRequest(Some(PartyManagementDependency.RelationshipState.PENDING), None)

      response.status mustBe StatusCodes.NoContent

    }

    "onboard an institution with a legal and a delegate (MANAGER REJECTED)" in {

      val response =
        performOnboardingRequest(Some(PartyManagementDependency.RelationshipState.REJECTED), None)

      response.status mustBe StatusCodes.NoContent

    }

    "onboard an institution with a legal and a delegate (MANAGER ACTIVE for a different product)" in {

      val response =
        performOnboardingRequest(Some(PartyManagementDependency.RelationshipState.ACTIVE), Some("product1"))

      response.status mustBe StatusCodes.NoContent

    }

    "onboard an institution with a legal and a delegate (MANAGER SUSPENDED for a different product)" in {

      val response =
        performOnboardingRequest(Some(PartyManagementDependency.RelationshipState.SUSPENDED), Some("product1"))

      response.status mustBe StatusCodes.NoContent

    }

    "not create operators if does not exists any active legal for a given institution" in {
      val orgPartyId = UUID.randomUUID()
      val externalId = UUID.randomUUID().toString
      val originId   = UUID.randomUUID().toString
      val origin     = "IPA"
      val taxCode1   = "operator1TaxCode"
      val taxCode2   = "operator2TaxCode"

      val operator1 = User(
        name = "operator1",
        surname = "operator1",
        taxCode = taxCode1,
        role = OPERATOR,
        email = Some("operat@ore.it"),
        product = "product",
        productRole = "admin"
      )
      val operator2 = User(
        name = "operator2",
        surname = "operator2",
        taxCode = taxCode2,
        role = PartyRole.OPERATOR,
        email = None,
        product = "product",
        productRole = "security"
      )

      (mockPartyManagementService
        .retrieveInstitution(_: UUID)(_: String))
        .expects(orgPartyId, *)
        .returning(
          Future.successful(
            PartyManagementDependency.Institution(
              id = orgPartyId,
              externalId = externalId,
              originId = originId,
              description = "test",
              digitalAddress = "big@fish.it",
              attributes = Seq.empty,
              taxCode = "123",
              address = "address",
              zipCode = "zipCode",
              origin = origin,
              institutionType = Option("PA")
            )
          )
        )
        .once()

      (mockPartyManagementService
        .retrieveRelationships(
          _: Option[UUID],
          _: Option[UUID],
          _: Seq[PartyManagementDependency.PartyRole],
          _: Seq[PartyManagementDependency.RelationshipState],
          _: Seq[String],
          _: Seq[String]
        )(_: String))
        .expects(*, *, *, *, *, *, *)
        .returning(Future.successful(PartyManagementDependency.Relationships(Seq.empty)))

      val req = OnboardingUsersRequest(users = Seq(operator1, operator2), institutionId = orgPartyId)

      val data     = Marshal(req).to[MessageEntity].map(_.dataBytes).futureValue
      val response = request(data, "onboarding/operators", HttpMethods.POST)

      response.status mustBe StatusCodes.BadRequest

    }

    "create operators if exists a legal active for a given institution" in {

      val taxCode1   = "operator1TaxCode"
      val taxCode2   = "operator2TaxCode"
      val externalId = UUID.randomUUID().toString
      val originId   = UUID.randomUUID().toString
      val origin     = "IPA"
      val orgPartyId = UUID.randomUUID()

      val institution = PartyManagementDependency.Institution(
        id = orgPartyId,
        externalId = externalId,
        originId = originId,
        description = "org1",
        digitalAddress = "digitalAddress1",
        attributes = Seq.empty,
        taxCode = "123",
        address = "address",
        zipCode = "zipCode",
        origin = origin,
        institutionType = Option("PA")
      )

      val relationships =
        PartyManagementDependency.Relationships(
          Seq(
            PartyManagementDependency.Relationship(
              id = UUID.randomUUID(),
              from = uid,
              to = orgPartyId,
              role = PartyManagementDependency.PartyRole.MANAGER,
              product = defaultProduct,
              state = PartyManagementDependency.RelationshipState.ACTIVE,
              createdAt = defaultRelationshipTimestamp,
              updatedAt = None,
              pricingPlan = Option("pricingPlan"),
              institutionUpdate = Option(
                PartyManagementDependency.InstitutionUpdate(
                  institutionType = Option("OVERRIDE_institutionType"),
                  description = Option("OVERRIDE_description"),
                  digitalAddress = Option("OVERRIDE_digitalAddress"),
                  address = Option("OVERRIDE_address"),
                  taxCode = Option("OVERRIDE_taxCode")
                )
              ),
              billing = Option(
                PartyManagementDependency
                  .Billing(vatNumber = "VATNUMBER", recipientCode = "RECIPIENTCODE", publicServices = Option(true))
              )
            )
          )
        )

      val operatorId1 = UUID.randomUUID()
      val operatorId2 = UUID.randomUUID()

      val operator1 = User(
        name = "operator1",
        surname = "operator1",
        taxCode = taxCode1,
        role = PartyRole.OPERATOR,
        email = Some("mario@ros.si"),
        product = "product",
        productRole = "security"
      )
      val operator2 = User(
        name = "operator2",
        surname = "operator2",
        taxCode = taxCode2,
        role = PartyRole.OPERATOR,
        email = None,
        product = "product",
        productRole = "security"
      )

      val user1 = UserRegistryUser(
        id = operatorId1,
        externalId = operator1.taxCode,
        name = operator1.name,
        surname = operator1.surname,
        certification = CertificationEnumsNone,
        extras = UserRegistryUserExtras(email = operator1.email, birthDate = None)
      )

      val user2 = UserRegistryUser(
        id = operatorId2,
        externalId = operator2.taxCode,
        name = operator2.name,
        surname = operator2.surname,
        certification = CertificationEnumsNone,
        extras = UserRegistryUserExtras(email = operator2.email, birthDate = None)
      )

      (mockPartyManagementService
        .retrieveInstitution(_: UUID)(_: String))
        .expects(orgPartyId, *)
        .returning(Future.successful(institution))
        .once()

      (mockPartyManagementService
        .retrieveRelationships(
          _: Option[UUID],
          _: Option[UUID],
          _: Seq[PartyManagementDependency.PartyRole],
          _: Seq[PartyManagementDependency.RelationshipState],
          _: Seq[String],
          _: Seq[String]
        )(_: String))
        .expects(None, Some(orgPartyId), Seq.empty, Seq.empty, Seq.empty, Seq.empty, *)
        .returning(Future.successful(relationships))

      (mockUserRegistryService
        .createUser(_: UserRegistryUserSeed))
        .expects(
          UserRegistryUserSeed(
            externalId = operator1.taxCode,
            name = operator1.name,
            surname = operator1.surname,
            certification = CertificationEnumsNone,
            extras = UserRegistryUserExtras(email = operator1.email, birthDate = None)
          )
        )
        .returning(Future.successful(user1))
        .once()

      (mockPartyManagementService
        .createPerson(_: PartyManagementDependency.PersonSeed)(_: String))
        .expects(PartyManagementDependency.PersonSeed(operatorId1), *)
        .returning(Future.successful(PartyManagementDependency.Person(operatorId1)))
        .once()

      (mockUserRegistryService
        .createUser(_: UserRegistryUserSeed))
        .expects(
          UserRegistryUserSeed(
            externalId = operator2.taxCode,
            name = operator2.name,
            surname = operator2.surname,
            certification = CertificationEnumsNone,
            extras = UserRegistryUserExtras(email = operator2.email, birthDate = None)
          )
        )
        .returning(Future.successful(user2))
        .once()

      (mockPartyManagementService
        .createPerson(_: PartyManagementDependency.PersonSeed)(_: String))
        .expects(PartyManagementDependency.PersonSeed(operatorId2), *)
        .returning(Future.successful(PartyManagementDependency.Person(operatorId2)))
        .once()

      (mockPartyManagementService
        .createRelationship(_: RelationshipSeed)(_: String))
        .expects(*, *)
        .returning(Future.successful(relationship))
        .repeat(2)

      (mockUserRegistryService
        .getUserById(_: UUID))
        .expects(*)
        .returning(Future.successful(user1))
        .once()

      (mockUserRegistryService
        .getUserById(_: UUID))
        .expects(*)
        .returning(Future.successful(user2))
        .once()

      (mockPartyManagementService
        .retrieveInstitution(_: UUID)(_: String))
        .expects(*, *)
        .returning(Future.successful(institution))
        .repeat(2)

      val req = OnboardingUsersRequest(users = Seq(operator1, operator2), institutionId = orgPartyId)

      val data     = Marshal(req).to[MessageEntity].map(_.dataBytes).futureValue
      val response = request(data, "onboarding/operators", HttpMethods.POST)

      response.status mustBe StatusCodes.OK

    }

    "not create subdelegates if does not exists any active legal for a given institution" in {

      val orgPartyID = UUID.randomUUID()
      val externalId = UUID.randomUUID().toString
      val originId   = UUID.randomUUID().toString
      val origin     = "IPA"
      val taxCode1   = "subdelegate1TaxCode"
      val taxCode2   = "subdelegate2TaxCode"

      val subdelegate1 = User(
        name = "subdelegate1",
        surname = "subdelegate1",
        taxCode = taxCode1,
        role = SUB_DELEGATE,
        email = Some("subdel@ore.it"),
        product = "product",
        productRole = "admin"
      )
      val subdelegate2 = User(
        name = "subdelegate2",
        surname = "subdelegate2",
        taxCode = taxCode2,
        role = PartyRole.SUB_DELEGATE,
        email = None,
        product = "product",
        productRole = "security"
      )

      (mockPartyManagementService
        .retrieveInstitution(_: UUID)(_: String))
        .expects(orgPartyID, *)
        .returning(
          Future.successful(
            PartyManagementDependency.Institution(
              id = orgPartyID,
              externalId = externalId,
              originId = originId,
              description = "test",
              digitalAddress = "big@fish.it",
              attributes = Seq.empty,
              taxCode = "123",
              address = "address",
              zipCode = "zipCode",
              origin = origin,
              institutionType = Option("PA")
            )
          )
        )
        .once()

      (mockPartyManagementService
        .retrieveRelationships(
          _: Option[UUID],
          _: Option[UUID],
          _: Seq[PartyManagementDependency.PartyRole],
          _: Seq[PartyManagementDependency.RelationshipState],
          _: Seq[String],
          _: Seq[String]
        )(_: String))
        .expects(*, *, *, *, *, *, *)
        .returning(Future.successful(PartyManagementDependency.Relationships(Seq.empty)))

      val req = OnboardingUsersRequest(users = Seq(subdelegate1, subdelegate2), institutionId = orgPartyID)

      val data     = Marshal(req).to[MessageEntity].map(_.dataBytes).futureValue
      val response = request(data, "onboarding/subdelegates", HttpMethods.POST)

      response.status mustBe StatusCodes.BadRequest

    }

    "create subdelegates if exists a legal active for a given institution" in {

      val taxCode1       = "subdelegate1TaxCode"
      val taxCode2       = "subdelegate2TaxCode"
      val externalId     = UUID.randomUUID().toString
      val originId       = UUID.randomUUID().toString
      val origin         = "IPA"
      val orgPartyId     = UUID.randomUUID()
      val personPartyId1 = "bf80fac0-2775-4646-8fcf-28e083751900"

      val institution = PartyManagementDependency.Institution(
        id = orgPartyId,
        externalId = externalId,
        originId = originId,
        description = "org1",
        digitalAddress = "digitalAddress1",
        attributes = Seq.empty,
        taxCode = "123",
        address = "address",
        zipCode = "zipCode",
        origin = origin,
        institutionType = Option("PA")
      )

      val relationships =
        PartyManagementDependency.Relationships(
          Seq(
            PartyManagementDependency.Relationship(
              id = UUID.randomUUID(),
              from = UUID.fromString(personPartyId1),
              to = orgPartyId,
              role = PartyManagementDependency.PartyRole.MANAGER,
              product = defaultProduct,
              state = PartyManagementDependency.RelationshipState.ACTIVE,
              createdAt = defaultRelationshipTimestamp,
              updatedAt = None,
              pricingPlan = Option("pricingPlan"),
              institutionUpdate = Option(
                PartyManagementDependency.InstitutionUpdate(
                  institutionType = Option("OVERRIDE_institutionType"),
                  description = Option("OVERRIDE_description"),
                  digitalAddress = Option("OVERRIDE_digitalAddress"),
                  address = Option("OVERRIDE_address"),
                  taxCode = Option("OVERRIDE_taxCode")
                )
              ),
              billing = Option(
                PartyManagementDependency
                  .Billing(vatNumber = "VATNUMBER", recipientCode = "RECIPIENTCODE", publicServices = Option(true))
              )
            )
          )
        )

      val subdelegateId1 = UUID.randomUUID()
      val subdelegateId2 = UUID.randomUUID()

      val subdelegate1 = User(
        name = "subdelegate1",
        surname = "subdelegate1",
        taxCode = taxCode1,
        role = PartyRole.SUB_DELEGATE,
        email = Some("mario@ros.si"),
        product = "product",
        productRole = "admin"
      )
      val subdelegate2 = User(
        name = "subdelegate2",
        surname = "subdelegate2",
        taxCode = taxCode2,
        role = PartyRole.SUB_DELEGATE,
        email = None,
        product = "product",
        productRole = "admin"
      )

      val user1 = UserRegistryUser(
        id = subdelegateId1,
        externalId = subdelegate1.taxCode,
        name = subdelegate1.name,
        surname = subdelegate1.surname,
        certification = CertificationEnumsNone,
        extras = UserRegistryUserExtras(email = subdelegate1.email, birthDate = None)
      )

      val user2 = UserRegistryUser(
        id = subdelegateId2,
        externalId = subdelegate2.taxCode,
        name = subdelegate2.name,
        surname = subdelegate2.surname,
        certification = CertificationEnumsNone,
        extras = UserRegistryUserExtras(email = subdelegate2.email, birthDate = None)
      )

      (mockPartyManagementService
        .retrieveInstitution(_: UUID)(_: String))
        .expects(orgPartyId, *)
        .returning(Future.successful(institution))
        .once()

      (mockPartyManagementService
        .retrieveRelationships(
          _: Option[UUID],
          _: Option[UUID],
          _: Seq[PartyManagementDependency.PartyRole],
          _: Seq[PartyManagementDependency.RelationshipState],
          _: Seq[String],
          _: Seq[String]
        )(_: String))
        .expects(None, Some(orgPartyId), Seq.empty, Seq.empty, Seq.empty, Seq.empty, *)
        .returning(Future.successful(relationships))

      (mockUserRegistryService
        .createUser(_: UserRegistryUserSeed))
        .expects(
          UserRegistryUserSeed(
            externalId = subdelegate1.taxCode,
            name = subdelegate1.name,
            surname = subdelegate1.surname,
            certification = CertificationEnumsNone,
            extras = UserRegistryUserExtras(email = subdelegate1.email, birthDate = None)
          )
        )
        .returning(Future.successful(user1))
        .once()

      (mockPartyManagementService
        .createPerson(_: PartyManagementDependency.PersonSeed)(_: String))
        .expects(PartyManagementDependency.PersonSeed(subdelegateId1), *)
        .returning(Future.successful(PartyManagementDependency.Person(subdelegateId1)))
        .once()

      (mockUserRegistryService
        .createUser(_: UserRegistryUserSeed))
        .expects(
          UserRegistryUserSeed(
            externalId = subdelegate2.taxCode,
            name = subdelegate2.name,
            surname = subdelegate2.surname,
            certification = CertificationEnumsNone,
            extras = UserRegistryUserExtras(email = subdelegate2.email, birthDate = None)
          )
        )
        .returning(Future.successful(user2))
        .once()

      (mockPartyManagementService
        .createPerson(_: PartyManagementDependency.PersonSeed)(_: String))
        .expects(PartyManagementDependency.PersonSeed(subdelegateId2), *)
        .returning(Future.successful(PartyManagementDependency.Person(subdelegateId2)))
        .once()

      (mockPartyManagementService
        .createRelationship(_: RelationshipSeed)(_: String))
        .expects(*, *)
        .returning(Future.successful(relationship))
        .repeat(2)

      (mockUserRegistryService
        .getUserById(_: UUID))
        .expects(*)
        .returning(Future.successful(user1))
        .once()

      (mockUserRegistryService
        .getUserById(_: UUID))
        .expects(*)
        .returning(Future.successful(user2))
        .once()

      (mockPartyManagementService
        .retrieveInstitution(_: UUID)(_: String))
        .expects(*, *)
        .returning(Future.successful(institution))
        .repeat(2)

      val req = OnboardingUsersRequest(users = Seq(subdelegate1, subdelegate2), institutionId = orgPartyId)

      val data     = Marshal(req).to[MessageEntity].map(_.dataBytes).futureValue
      val response = request(data, "onboarding/subdelegates", HttpMethods.POST)

      response.status mustBe StatusCodes.OK

    }

    "confirm token" in {

      val tokenId: UUID                = UUID.randomUUID()
      val partyIdManager: UUID         = UUID.randomUUID()
      val relationshipIdManager: UUID  = UUID.randomUUID()
      val managerTaxCode: String       = "TINIT-MANAGER"
      val partyIdDelegate: UUID        = UUID.randomUUID()
      val relationshipIdDelegate: UUID = UUID.randomUUID()
      val delegateTaxCode: String      = "TINIT-DELEGATE"

      val token: TokenInfo =
        TokenInfo(
          id = tokenId,
          checksum = "6ddee820d06383127ef029f571285339",
          legals = Seq(
            RelationshipBinding(partyId = partyIdManager, relationshipId = relationshipIdManager),
            RelationshipBinding(partyId = partyIdDelegate, relationshipId = relationshipIdDelegate)
          )
        )
      val path             = Paths.get("src/test/resources/contract-test-01.pdf")

      (mockSignatureService
        .createDocumentValidator(_: Array[Byte]))
        .expects(*)
        .returning(Future.successful(mockSignedDocumentValidator))
        .once()

      (mockSignatureValidationService
        .isDocumentSigned(_: SignedDocumentValidator))
        .expects(*)
        .returning(().validNel[SignatureValidationError])
        .once()

      (mockSignatureValidationService
        .verifySignature(_: SignedDocumentValidator))
        .expects(*)
        .returning(().validNel[SignatureValidationError])
        .once()

      (mockSignatureValidationService
        .verifySignatureForm(_: SignedDocumentValidator))
        .expects(*)
        .returning(().validNel[SignatureValidationError])
        .once()

      (mockSignatureValidationService
        .verifyDigest(_: SignedDocumentValidator, _: String))
        .expects(*, *)
        .returning(().validNel[SignatureValidationError])
        .once()

      (mockSignatureValidationService
        .verifyManagerTaxCode(_: SignedDocumentValidator, _: Seq[UserRegistryUser]))
        .expects(*, *)
        .returning(().validNel[SignatureValidationError])
        .once()

      (mockPartyManagementService
        .verifyToken(_: UUID))
        .expects(tokenId)
        .returning(Future.successful(token))

      (mockUserRegistryService
        .getUserById(_: UUID))
        .expects(partyIdManager)
        .returning(
          Future.successful(
            UserRegistryUser(
              id = partyIdManager,
              externalId = managerTaxCode,
              name = "",
              surname = "",
              certification = CertificationEnumsNone,
              extras = UserRegistryUserExtras(None, None)
            )
          )
        )

      (mockUserRegistryService
        .getUserById(_: UUID))
        .expects(partyIdDelegate)
        .returning(
          Future.successful(
            UserRegistryUser(
              id = partyIdDelegate,
              externalId = delegateTaxCode,
              name = "",
              surname = "",
              certification = CertificationEnumsNone,
              extras = UserRegistryUserExtras(None, None)
            )
          )
        )

      (mockPartyManagementService
        .consumeToken(_: UUID, _: (FileInfo, File)))
        .expects(tokenId, *)
        .returning(Future.successful(()))

      val formData =
        Multipart.FormData.fromPath(name = "contract", MediaTypes.`application/octet-stream`, file = path, 100000)

      val response =
        Http()
          .singleRequest(
            HttpRequest(
              uri = s"$url/onboarding/complete/${tokenId.toString}",
              method = HttpMethods.POST,
              entity = formData.toEntity
            )
          )
          .futureValue

      response.status mustBe StatusCodes.NoContent

    }

    "fail trying to confirm a token on already confirmed" in {

      val tokenId: UUID = UUID.randomUUID()

      val path = Paths.get("src/test/resources/contract-test-01.pdf")

      (mockPartyManagementService
        .verifyToken(_: UUID))
        .expects(tokenId)
        .returning(Future.failed(ResourceConflictError(tokenId.toString)))

      val formData =
        Multipart.FormData.fromPath(name = "contract", MediaTypes.`application/octet-stream`, file = path, 100000)

      val response =
        Http()
          .singleRequest(
            HttpRequest(
              uri = s"$url/onboarding/complete/${tokenId.toString}",
              method = HttpMethods.POST,
              entity = formData.toEntity
            )
          )
          .futureValue

      response.status mustBe StatusCodes.Conflict

    }

    "delete token" in {

      val tokenId: UUID                = UUID.randomUUID()
      val relationshipIdManager: UUID  = UUID.randomUUID()
      val partyIdManager: UUID         = UUID.randomUUID()
      val relationshipIdDelegate: UUID = UUID.randomUUID()
      val partyIdDelegate: UUID        = UUID.randomUUID()

      val token: TokenInfo =
        TokenInfo(
          id = tokenId,
          checksum = "6ddee820d06383127ef029f571285339",
          legals = Seq(
            RelationshipBinding(partyId = partyIdManager, relationshipId = relationshipIdManager),
            RelationshipBinding(partyId = partyIdDelegate, relationshipId = relationshipIdDelegate)
          )
        )

      (mockPartyManagementService
        .verifyToken(_: UUID))
        .expects(tokenId)
        .returning(Future.successful(token))

      (mockPartyManagementService
        .invalidateToken(_: UUID))
        .expects(tokenId)
        .returning(Future.successful(()))

      val response =
        Http()
          .singleRequest(
            HttpRequest(uri = s"$url/onboarding/complete/${tokenId.toString}", method = HttpMethods.DELETE)
          )
          .futureValue

      response.status mustBe StatusCodes.NoContent

    }

    "fail trying to delete a token on already confirmed" in {

      val tokenId: UUID = UUID.randomUUID()

      (mockPartyManagementService
        .verifyToken(_: UUID))
        .expects(tokenId)
        .returning(Future.failed(ResourceConflictError(tokenId.toString)))

      val response =
        Http()
          .singleRequest(
            HttpRequest(uri = s"$url/onboarding/complete/${tokenId.toString}", method = HttpMethods.DELETE)
          )
          .futureValue

      response.status mustBe StatusCodes.Conflict

    }

    "retrieve all the relationships of a specific institution when requested by the admin" in {

      val userId1    = UUID.randomUUID()
      val userId2    = UUID.randomUUID()
      val userId3    = UUID.randomUUID()
      val externalId = UUID.randomUUID().toString
      val originId   = UUID.randomUUID().toString
      val orgPartyId = UUID.randomUUID()

      val adminRelationshipId = UUID.randomUUID()
      val relationshipId1     = UUID.randomUUID()
      val relationshipId2     = UUID.randomUUID()
      val relationshipId3     = UUID.randomUUID()

      val institution = PartyManagementDependency.Institution(
        id = orgPartyId,
        externalId = externalId,
        originId = originId,
        description = "",
        digitalAddress = "",
        taxCode = "",
        attributes = Seq.empty,
        address = "",
        zipCode = "",
        origin = "",
        institutionType = Option.empty
      )

      val adminRelationship =
        PartyManagementDependency.Relationship(
          id = adminRelationshipId,
          from = uid,
          to = orgPartyId,
          role = PartyManagementDependency.PartyRole.DELEGATE,
          product = defaultProduct,
          state = PartyManagementDependency.RelationshipState.ACTIVE,
          createdAt = defaultRelationshipTimestamp,
          updatedAt = None
        )

      val userRegistryUser = UserRegistryUser(
        id = uid,
        externalId = "taxCode",
        name = "name",
        surname = "surname",
        certification = CertificationEnumsNone,
        extras = UserRegistryUserExtras(email = Some("email@mail.com"), birthDate = None)
      )

      val relationship1 =
        PartyManagementDependency.Relationship(
          id = relationshipId1,
          from = userId1,
          to = orgPartyId,
          role = PartyManagementDependency.PartyRole.MANAGER,
          product = defaultProduct,
          state = PartyManagementDependency.RelationshipState.ACTIVE,
          createdAt = defaultRelationshipTimestamp,
          updatedAt = None,
          pricingPlan = Option("pricingPlan"),
          institutionUpdate = Option(
            PartyManagementDependency.InstitutionUpdate(
              institutionType = Option("OVERRIDE_institutionType"),
              description = Option("OVERRIDE_description"),
              digitalAddress = Option("OVERRIDE_digitalAddress"),
              address = Option("OVERRIDE_address"),
              taxCode = Option("OVERRIDE_taxCode")
            )
          ),
          billing = Option(
            PartyManagementDependency
              .Billing(vatNumber = "VATNUMBER", recipientCode = "RECIPIENTCODE", publicServices = Option(true))
          )
        )

      val userRegistryUser1 = UserRegistryUser(
        id = userId1,
        externalId = "taxCode1",
        name = "name1",
        surname = "surname1",
        certification = CertificationEnumsNone,
        extras = UserRegistryUserExtras(email = Some("email1@mail.com"), birthDate = None)
      )

      val relationship2 =
        PartyManagementDependency.Relationship(
          id = relationshipId2,
          from = userId2,
          to = orgPartyId,
          role = PartyManagementDependency.PartyRole.OPERATOR,
          product = defaultProduct.copy(role = "security"),
          state = PartyManagementDependency.RelationshipState.ACTIVE,
          createdAt = defaultRelationshipTimestamp,
          updatedAt = None
        )

      val userRegistryUser2 = UserRegistryUser(
        id = userId2,
        externalId = "taxCode2",
        name = "name2",
        surname = "surname2",
        certification = CertificationEnumsNone,
        extras = UserRegistryUserExtras(email = Some("email2@mail.com"), birthDate = None)
      )

      val relationship3 =
        PartyManagementDependency.Relationship(
          id = relationshipId3,
          from = userId3,
          to = orgPartyId,
          role = PartyManagementDependency.PartyRole.OPERATOR,
          product = defaultProduct.copy(role = "api"),
          state = PartyManagementDependency.RelationshipState.ACTIVE,
          createdAt = defaultRelationshipTimestamp,
          updatedAt = None
        )

      val userRegistryUser3 = UserRegistryUser(
        id = userId3,
        externalId = "taxCode3",
        name = "name3",
        surname = "surname3",
        certification = CertificationEnumsNone,
        extras = UserRegistryUserExtras(email = Some("email3@mail.com"), birthDate = None)
      )

      val adminRelationships = PartyManagementDependency.Relationships(items = Seq(adminRelationship))

      val relationships =
        PartyManagementDependency.Relationships(items =
          Seq(adminRelationship, relationship1, relationship2, relationship3)
        )

      (mockPartyManagementService
        .retrieveInstitutionByExternalId(_: String)(_: String))
        .expects(externalId, *)
        .returning(Future.successful(institution))

      (mockPartyManagementService
        .retrieveRelationships(
          _: Option[UUID],
          _: Option[UUID],
          _: Seq[PartyManagementDependency.PartyRole],
          _: Seq[PartyManagementDependency.RelationshipState],
          _: Seq[String],
          _: Seq[String]
        )(_: String))
        .expects(
          Some(uid),
          Some(orgPartyId),
          Seq(
            PartyManagementDependency.PartyRole.MANAGER,
            PartyManagementDependency.PartyRole.DELEGATE,
            PartyManagementDependency.PartyRole.SUB_DELEGATE
          ),
          Seq(PartyManagementDependency.RelationshipState.ACTIVE, PartyManagementDependency.RelationshipState.PENDING),
          Seq.empty,
          Seq.empty,
          *
        )
        .returning(Future.successful(adminRelationships))
        .once()

      (mockPartyManagementService
        .retrieveRelationships(
          _: Option[UUID],
          _: Option[UUID],
          _: Seq[PartyManagementDependency.PartyRole],
          _: Seq[PartyManagementDependency.RelationshipState],
          _: Seq[String],
          _: Seq[String]
        )(_: String))
        .expects(None, Some(orgPartyId), Seq.empty, Seq.empty, Seq.empty, Seq.empty, *)
        .returning(Future.successful(relationships))
        .once()

      (mockUserRegistryService
        .getUserById(_: UUID))
        .expects(uid)
        .returning(Future.successful(userRegistryUser))
        .once()

      (mockUserRegistryService
        .getUserById(_: UUID))
        .expects(userId1)
        .returning(Future.successful(userRegistryUser1))
        .once()

      (mockUserRegistryService
        .getUserById(_: UUID))
        .expects(userId2)
        .returning(Future.successful(userRegistryUser2))
        .once()

      (mockUserRegistryService
        .getUserById(_: UUID))
        .expects(userId3)
        .returning(Future.successful(userRegistryUser3))
        .once()

      (mockPartyManagementService
        .retrieveInstitution(_: UUID)(_: String))
        .expects(orgPartyId, *)
        .returning(Future.successful(institution))
        .repeat(4)

      val response =
        Http()
          .singleRequest(
            HttpRequest(uri = s"$url/external/institutions/$externalId/relationships", method = HttpMethods.GET)
          )
          .futureValue

      val body = Unmarshal(response.entity).to[Seq[RelationshipInfo]].futureValue
      response.status mustBe StatusCodes.OK
      body must contain only (
        RelationshipInfo(
          id = adminRelationshipId,
          from = uid,
          to = orgPartyId,
          name = "name",
          surname = "surname",
          taxCode = "taxCode",
          certification = Certification.NONE,
          institutionContacts = Map(externalId -> Seq(Contact(email = "email@mail.com"))),
          role = PartyRole.DELEGATE,
          product = defaultProductInfo,
          state = ACTIVE,
          createdAt = defaultRelationshipTimestamp,
          updatedAt = None
        ),
        RelationshipInfo(
          id = relationshipId1,
          from = userId1,
          to = orgPartyId,
          name = "name1",
          surname = "surname1",
          taxCode = "taxCode1",
          certification = Certification.NONE,
          institutionContacts = Map(externalId -> Seq(Contact(email = "email1@mail.com"))),
          role = PartyRole.MANAGER,
          product = defaultProductInfo,
          state = RelationshipState.ACTIVE,
          createdAt = defaultRelationshipTimestamp,
          updatedAt = None,
          pricingPlan = Option("pricingPlan"),
          institutionUpdate = Option(
            InstitutionUpdate(
              institutionType = Option("OVERRIDE_institutionType"),
              description = Option("OVERRIDE_description"),
              digitalAddress = Option("OVERRIDE_digitalAddress"),
              address = Option("OVERRIDE_address"),
              taxCode = Option("OVERRIDE_taxCode")
            )
          ),
          billing =
            Option(Billing(vatNumber = "VATNUMBER", recipientCode = "RECIPIENTCODE", publicServices = Option(true)))
        ),
        RelationshipInfo(
          id = relationshipId2,
          from = userId2,
          to = orgPartyId,
          name = "name2",
          surname = "surname2",
          taxCode = "taxCode2",
          certification = Certification.NONE,
          institutionContacts = Map(externalId -> Seq(Contact(email = "email2@mail.com"))),
          role = PartyRole.OPERATOR,
          product = defaultProductInfo.copy(role = "security"),
          state = RelationshipState.ACTIVE,
          createdAt = defaultRelationshipTimestamp,
          updatedAt = None
        ),
        RelationshipInfo(
          id = relationshipId3,
          from = userId3,
          to = orgPartyId,
          name = "name3",
          surname = "surname3",
          taxCode = "taxCode3",
          certification = Certification.NONE,
          institutionContacts = Map(externalId -> Seq(Contact(email = "email3@mail.com"))),
          role = PartyRole.OPERATOR,
          product = defaultProductInfo.copy(role = "api"),
          state = RelationshipState.ACTIVE,
          createdAt = defaultRelationshipTimestamp,
          updatedAt = None
        )
      )

    }

    "retrieve all the relationships of a specific institution with filter by productRole when requested by the admin" in {
      val userId1    = UUID.randomUUID()
      val userId2    = UUID.randomUUID()
      val externalId = UUID.randomUUID().toString
      val originId   = UUID.randomUUID().toString
      val orgPartyId = UUID.randomUUID()

      val adminRelationshipId = UUID.randomUUID()
      val relationshipId1     = UUID.randomUUID()
      val relationshipId2     = UUID.randomUUID()

      val institution = PartyManagementDependency.Institution(
        id = orgPartyId,
        externalId = externalId,
        originId = originId,
        description = "",
        digitalAddress = "",
        taxCode = "",
        attributes = Seq.empty,
        address = "",
        zipCode = "",
        origin = "",
        institutionType = Option.empty
      )

      val adminRelationship =
        PartyManagementDependency.Relationship(
          id = adminRelationshipId,
          from = uid,
          to = orgPartyId,
          role = PartyManagementDependency.PartyRole.DELEGATE,
          product = defaultProduct,
          state = PartyManagementDependency.RelationshipState.ACTIVE,
          createdAt = defaultRelationshipTimestamp,
          updatedAt = None
        )

      val relationship1 =
        PartyManagementDependency.Relationship(
          id = relationshipId1,
          from = userId1,
          to = orgPartyId,
          role = PartyManagementDependency.PartyRole.OPERATOR,
          product = defaultProduct.copy(role = "security"),
          state = PartyManagementDependency.RelationshipState.ACTIVE,
          createdAt = defaultRelationshipTimestamp,
          updatedAt = None
        )

      val relationship2 =
        PartyManagementDependency.Relationship(
          id = relationshipId2,
          from = userId2,
          to = orgPartyId,
          role = PartyManagementDependency.PartyRole.OPERATOR,
          product = defaultProduct.copy(role = "api"),
          state = PartyManagementDependency.RelationshipState.ACTIVE,
          createdAt = defaultRelationshipTimestamp,
          updatedAt = None
        )

      val adminRelationships =
        PartyManagementDependency.Relationships(items = Seq(adminRelationship))

      val relationships =
        PartyManagementDependency.Relationships(items = Seq(relationship1, relationship2))

      (mockPartyManagementService
        .retrieveInstitutionByExternalId(_: String)(_: String))
        .expects(externalId, *)
        .returning(Future.successful(institution))
        .once()

      (mockPartyManagementService
        .retrieveRelationships(
          _: Option[UUID],
          _: Option[UUID],
          _: Seq[PartyManagementDependency.PartyRole],
          _: Seq[PartyManagementDependency.RelationshipState],
          _: Seq[String],
          _: Seq[String]
        )(_: String))
        .expects(
          Some(uid),
          Some(orgPartyId),
          Seq(
            PartyManagementDependency.PartyRole.MANAGER,
            PartyManagementDependency.PartyRole.DELEGATE,
            PartyManagementDependency.PartyRole.SUB_DELEGATE
          ),
          Seq(PartyManagementDependency.RelationshipState.ACTIVE, PartyManagementDependency.RelationshipState.PENDING),
          Seq.empty,
          Seq.empty,
          *
        )
        .returning(Future.successful(adminRelationships))
        .once()

      (mockPartyManagementService
        .retrieveRelationships(
          _: Option[UUID],
          _: Option[UUID],
          _: Seq[PartyManagementDependency.PartyRole],
          _: Seq[PartyManagementDependency.RelationshipState],
          _: Seq[String],
          _: Seq[String]
        )(_: String))
        .expects(None, Some(orgPartyId), Seq.empty, Seq.empty, Seq.empty, Seq("security", "api"), *)
        .returning(Future.successful(relationships))
        .once()

      val userRegistryUser2 = UserRegistryUser(
        id = userId1,
        externalId = "taxCode2",
        name = "name2",
        surname = "surname2",
        certification = CertificationEnumsNone,
        extras = UserRegistryUserExtras(email = Some("email2@mail.com"), birthDate = None)
      )

      (mockUserRegistryService
        .getUserById(_: UUID))
        .expects(userId1)
        .returning(Future.successful(userRegistryUser2))
        .once()

      val userRegistryUser3 = UserRegistryUser(
        id = userId2,
        externalId = "taxCode3",
        name = "name3",
        surname = "surname3",
        certification = CertificationEnumsNone,
        extras = UserRegistryUserExtras(email = Some("email3@mail.com"), birthDate = None)
      )

      (mockUserRegistryService
        .getUserById(_: UUID))
        .expects(userId2)
        .returning(Future.successful(userRegistryUser3))
        .once()

      (mockPartyManagementService
        .retrieveInstitution(_: UUID)(_: String))
        .expects(orgPartyId, *)
        .returning(Future.successful(institution))
        .repeat(2)

      val response =
        Http()
          .singleRequest(
            HttpRequest(
              uri = s"$url/external/institutions/$externalId/relationships?productRoles=security,api",
              method = HttpMethods.GET
            )
          )
          .futureValue

      val body = Unmarshal(response.entity).to[Seq[RelationshipInfo]].futureValue
      response.status mustBe StatusCodes.OK
      body must contain only (RelationshipInfo(
        id = relationshipId1,
        from = userId1,
        to = orgPartyId,
        name = "name2",
        surname = "surname2",
        taxCode = "taxCode2",
        certification = Certification.NONE,
        institutionContacts = Map(externalId -> Seq(Contact(email = "email2@mail.com"))),
        role = PartyRole.OPERATOR,
        product = defaultProductInfo.copy(role = "security"),
        state = RelationshipState.ACTIVE,
        createdAt = defaultRelationshipTimestamp,
        updatedAt = None
      ),
      RelationshipInfo(
        id = relationshipId2,
        from = userId2,
        to = orgPartyId,
        name = "name3",
        surname = "surname3",
        taxCode = "taxCode3",
        certification = Certification.NONE,
        institutionContacts = Map(externalId -> Seq(Contact(email = "email3@mail.com"))),
        role = PartyRole.OPERATOR,
        product = defaultProductInfo.copy(role = "api"),
        state = RelationshipState.ACTIVE,
        createdAt = defaultRelationshipTimestamp,
        updatedAt = None
      ))

    }

    "retrieve only the relationships of a specific role when the current user is not an admin" in {
      val adminIdentifier = UUID.randomUUID()
      val userId1         = UUID.randomUUID()
      val userId2         = uid
      val userId3         = UUID.randomUUID()
      val externalId      = UUID.randomUUID().toString
      val originId        = UUID.randomUUID().toString
      val orgPartyId      = UUID.randomUUID()

      val institution = PartyManagementDependency.Institution(
        id = orgPartyId,
        externalId = externalId,
        originId = originId,
        description = "",
        digitalAddress = "",
        taxCode = "",
        attributes = Seq.empty,
        address = "",
        zipCode = "",
        origin = "",
        institutionType = Option.empty
      )

      val adminRelationshipId = UUID.randomUUID()
      val relationshipId1     = UUID.randomUUID()
      val relationshipId2     = UUID.randomUUID()
      val relationshipId3     = UUID.randomUUID()

      val adminRelationship =
        PartyManagementDependency.Relationship(
          id = adminRelationshipId,
          from = adminIdentifier,
          to = orgPartyId,
          role = PartyManagementDependency.PartyRole.DELEGATE,
          product = defaultProduct,
          state = PartyManagementDependency.RelationshipState.ACTIVE,
          createdAt = defaultRelationshipTimestamp,
          updatedAt = None
        )
      val relationship1     =
        PartyManagementDependency.Relationship(
          id = relationshipId1,
          from = userId1,
          to = orgPartyId,
          role = PartyManagementDependency.PartyRole.MANAGER,
          product = defaultProduct,
          state = PartyManagementDependency.RelationshipState.ACTIVE,
          createdAt = defaultRelationshipTimestamp,
          updatedAt = None,
          pricingPlan = Option("pricingPlan"),
          institutionUpdate = Option(
            PartyManagementDependency.InstitutionUpdate(
              institutionType = Option("OVERRIDE_institutionType"),
              description = Option("OVERRIDE_description"),
              digitalAddress = Option("OVERRIDE_digitalAddress"),
              address = Option("OVERRIDE_address"),
              taxCode = Option("OVERRIDE_taxCode")
            )
          ),
          billing = Option(
            PartyManagementDependency
              .Billing(vatNumber = "VATNUMBER", recipientCode = "RECIPIENTCODE", publicServices = Option(true))
          )
        )

      val relationship2 =
        PartyManagementDependency.Relationship(
          id = relationshipId2,
          from = userId2,
          to = orgPartyId,
          role = PartyManagementDependency.PartyRole.OPERATOR,
          product = defaultProduct.copy(role = "security"),
          state = PartyManagementDependency.RelationshipState.ACTIVE,
          createdAt = defaultRelationshipTimestamp,
          updatedAt = None
        )

      val relationship3 =
        PartyManagementDependency.Relationship(
          id = relationshipId3,
          from = userId3,
          to = orgPartyId,
          role = PartyManagementDependency.PartyRole.OPERATOR,
          product = defaultProduct.copy(role = "api"),
          state = PartyManagementDependency.RelationshipState.ACTIVE,
          createdAt = defaultRelationshipTimestamp,
          updatedAt = None
        )

      val relationships =
        PartyManagementDependency.Relationships(items =
          Seq(adminRelationship, relationship1, relationship2, relationship3)
        )

      (mockPartyManagementService
        .retrieveInstitutionByExternalId(_: String)(_: String))
        .expects(externalId, *)
        .returning(Future.successful(institution))
        .once()

      (mockPartyManagementService
        .retrieveRelationships(
          _: Option[UUID],
          _: Option[UUID],
          _: Seq[PartyManagementDependency.PartyRole],
          _: Seq[PartyManagementDependency.RelationshipState],
          _: Seq[String],
          _: Seq[String]
        )(_: String))
        .expects(
          Some(userId2),
          Some(orgPartyId),
          Seq(
            PartyManagementDependency.PartyRole.MANAGER,
            PartyManagementDependency.PartyRole.DELEGATE,
            PartyManagementDependency.PartyRole.SUB_DELEGATE
          ),
          Seq(PartyManagementDependency.RelationshipState.ACTIVE, PartyManagementDependency.RelationshipState.PENDING),
          Seq.empty,
          Seq.empty,
          *
        )
        .returning(Future.successful(PartyManagementDependency.Relationships(items = Seq.empty)))
        .once()

      (mockPartyManagementService
        .retrieveRelationships(
          _: Option[UUID],
          _: Option[UUID],
          _: Seq[PartyManagementDependency.PartyRole],
          _: Seq[PartyManagementDependency.RelationshipState],
          _: Seq[String],
          _: Seq[String]
        )(_: String))
        .expects(None, Some(orgPartyId), Seq.empty, Seq.empty, Seq.empty, Seq.empty, *)
        .returning(Future.successful(relationships))
        .once()

      val userRegistryUser2 = UserRegistryUser(
        id = userId2,
        externalId = "taxCode2",
        name = "name2",
        surname = "surname2",
        certification = CertificationEnumsNone,
        extras = UserRegistryUserExtras(email = Some("email2@mail.com"), birthDate = None)
      )

      (mockUserRegistryService
        .getUserById(_: UUID))
        .expects(userId2)
        .returning(Future.successful(userRegistryUser2))
        .once()

      (mockPartyManagementService
        .retrieveInstitution(_: UUID)(_: String))
        .expects(orgPartyId, *)
        .returning(Future.successful(institution))
        .once()

      val response =
        Http()
          .singleRequest(
            HttpRequest(uri = s"$url/external/institutions/$externalId/relationships", method = HttpMethods.GET)
          )
          .futureValue

      val body = Unmarshal(response.entity).to[Seq[RelationshipInfo]].futureValue
      response.status mustBe StatusCodes.OK
      body must contain only
        RelationshipInfo(
          id = relationshipId2,
          from = userId2,
          to = orgPartyId,
          name = "name2",
          surname = "surname2",
          taxCode = "taxCode2",
          certification = Certification.NONE,
          institutionContacts = Map(externalId -> Seq(Contact(email = "email2@mail.com"))),
          role = PartyRole.OPERATOR,
          product = defaultProductInfo.copy(role = "security"),
          state = RelationshipState.ACTIVE,
          createdAt = defaultRelationshipTimestamp,
          updatedAt = None
        )
    }

    "retrieve all the relationships of a specific institution with filter by productRole and products" in {
      val adminIdentifier = UUID.randomUUID()
      val userId1         = uid
      val externalId      = UUID.randomUUID().toString
      val originId        = UUID.randomUUID().toString
      val orgPartyId      = UUID.randomUUID()

      val institution = PartyManagementDependency.Institution(
        id = orgPartyId,
        externalId = externalId,
        originId = originId,
        description = "",
        digitalAddress = "",
        taxCode = "",
        attributes = Seq.empty,
        address = "",
        zipCode = "",
        origin = "",
        institutionType = Option.empty
      )

      val adminRelationshipId = UUID.randomUUID()
      val relationshipId1     = UUID.randomUUID()

      val adminRelationship =
        PartyManagementDependency.Relationship(
          id = adminRelationshipId,
          from = adminIdentifier,
          to = orgPartyId,
          role = PartyManagementDependency.PartyRole.DELEGATE,
          product = defaultProduct,
          state = PartyManagementDependency.RelationshipState.ACTIVE,
          createdAt = defaultRelationshipTimestamp,
          updatedAt = None
        )

      val relationship1 =
        PartyManagementDependency.Relationship(
          id = relationshipId1,
          from = userId1,
          to = orgPartyId,
          role = PartyManagementDependency.PartyRole.OPERATOR,
          product = defaultProduct.copy(id = "Interop", role = "security"),
          state = PartyManagementDependency.RelationshipState.ACTIVE,
          createdAt = defaultRelationshipTimestamp,
          updatedAt = None
        )

      val relationships =
        PartyManagementDependency.Relationships(items = Seq(relationship1))

      val adminRelationships = PartyManagementDependency.Relationships(items = Seq(adminRelationship))

      (mockPartyManagementService
        .retrieveInstitutionByExternalId(_: String)(_: String))
        .expects(externalId, *)
        .returning(Future.successful(institution))
        .once()

      (mockPartyManagementService
        .retrieveRelationships(
          _: Option[UUID],
          _: Option[UUID],
          _: Seq[PartyManagementDependency.PartyRole],
          _: Seq[PartyManagementDependency.RelationshipState],
          _: Seq[String],
          _: Seq[String]
        )(_: String))
        .expects(
          Some(userId1),
          Some(orgPartyId),
          Seq(
            PartyManagementDependency.PartyRole.MANAGER,
            PartyManagementDependency.PartyRole.DELEGATE,
            PartyManagementDependency.PartyRole.SUB_DELEGATE
          ),
          Seq(PartyManagementDependency.RelationshipState.ACTIVE, PartyManagementDependency.RelationshipState.PENDING),
          Seq.empty,
          Seq.empty,
          *
        )
        .returning(Future.successful(adminRelationships))
        .once()

      (mockPartyManagementService
        .retrieveRelationships(
          _: Option[UUID],
          _: Option[UUID],
          _: Seq[PartyManagementDependency.PartyRole],
          _: Seq[PartyManagementDependency.RelationshipState],
          _: Seq[String],
          _: Seq[String]
        )(_: String))
        .expects(None, Some(orgPartyId), Seq.empty, Seq.empty, Seq("Interop"), Seq("security", "api"), *)
        .returning(Future.successful(relationships))
        .once()

      val userRegistryUser2 = UserRegistryUser(
        id = userId1,
        externalId = "taxCode2",
        name = "name2",
        surname = "surname2",
        certification = CertificationEnumsNone,
        extras = UserRegistryUserExtras(email = Some("email2@mail.com"), birthDate = None)
      )

      (mockUserRegistryService
        .getUserById(_: UUID))
        .expects(userId1)
        .returning(Future.successful(userRegistryUser2))
        .once()

      (mockPartyManagementService
        .retrieveInstitution(_: UUID)(_: String))
        .expects(orgPartyId, *)
        .returning(Future.successful(institution))
        .once()

      val response =
        Http()
          .singleRequest(
            HttpRequest(
              uri = s"$url/external/institutions/$externalId/relationships?productRoles=security,api&products=Interop",
              method = HttpMethods.GET
            )
          )
          .futureValue

      val body = Unmarshal(response.entity).to[Seq[RelationshipInfo]].futureValue
      response.status mustBe StatusCodes.OK
      body must contain only RelationshipInfo(
        id = relationshipId1,
        from = userId1,
        to = orgPartyId,
        name = "name2",
        surname = "surname2",
        taxCode = "taxCode2",
        certification = Certification.NONE,
        institutionContacts = Map(externalId -> Seq(Contact(email = "email2@mail.com"))),
        role = PartyRole.OPERATOR,
        product = defaultProductInfo.copy(id = "Interop", role = "security"),
        state = RelationshipState.ACTIVE,
        createdAt = defaultRelationshipTimestamp,
        updatedAt = None
      )
    }

    "retrieve all the relationships of a specific institution with filter by states requested by admin" in {
      val adminIdentifier = uid
      val externalId      = UUID.randomUUID().toString
      val originId        = UUID.randomUUID().toString
      val orgPartyId      = UUID.randomUUID()

      val institution = PartyManagementDependency.Institution(
        id = orgPartyId,
        externalId = externalId,
        originId = originId,
        description = "",
        digitalAddress = "",
        taxCode = "",
        attributes = Seq.empty,
        address = "",
        zipCode = "",
        origin = "",
        institutionType = Option.empty
      )

      val relationshipId1 = UUID.randomUUID()

      val adminRelationship =
        PartyManagementDependency.Relationship(
          id = relationshipId1,
          from = adminIdentifier,
          to = orgPartyId,
          role = PartyManagementDependency.PartyRole.MANAGER,
          product = defaultProduct,
          state = PartyManagementDependency.RelationshipState.ACTIVE,
          createdAt = defaultRelationshipTimestamp,
          updatedAt = None,
          pricingPlan = Option("pricingPlan"),
          institutionUpdate = Option(
            PartyManagementDependency.InstitutionUpdate(
              institutionType = Option("OVERRIDE_institutionType"),
              description = Option("OVERRIDE_description"),
              digitalAddress = Option("OVERRIDE_digitalAddress"),
              address = Option("OVERRIDE_address"),
              taxCode = Option("OVERRIDE_taxCode")
            )
          ),
          billing = Option(
            PartyManagementDependency
              .Billing(vatNumber = "VATNUMBER", recipientCode = "RECIPIENTCODE", publicServices = Option(true))
          )
        )

      val adminRelationships =
        PartyManagementDependency.Relationships(items = Seq(adminRelationship))
      val relationships      =
        PartyManagementDependency.Relationships(items = Seq(adminRelationship))

      (mockPartyManagementService
        .retrieveInstitutionByExternalId(_: String)(_: String))
        .expects(externalId, *)
        .returning(Future.successful(institution))
        .once()

      (mockPartyManagementService
        .retrieveRelationships(
          _: Option[UUID],
          _: Option[UUID],
          _: Seq[PartyManagementDependency.PartyRole],
          _: Seq[PartyManagementDependency.RelationshipState],
          _: Seq[String],
          _: Seq[String]
        )(_: String))
        .expects(
          Some(adminIdentifier),
          Some(orgPartyId),
          Seq(
            PartyManagementDependency.PartyRole.MANAGER,
            PartyManagementDependency.PartyRole.DELEGATE,
            PartyManagementDependency.PartyRole.SUB_DELEGATE
          ),
          Seq(PartyManagementDependency.RelationshipState.ACTIVE, PartyManagementDependency.RelationshipState.PENDING),
          Seq.empty,
          Seq.empty,
          *
        )
        .returning(Future.successful(adminRelationships))
        .once()

      (mockPartyManagementService
        .retrieveRelationships(
          _: Option[UUID],
          _: Option[UUID],
          _: Seq[PartyManagementDependency.PartyRole],
          _: Seq[PartyManagementDependency.RelationshipState],
          _: Seq[String],
          _: Seq[String]
        )(_: String))
        .expects(
          None,
          Some(orgPartyId),
          Seq.empty,
          Seq(PartyManagementDependency.RelationshipState.ACTIVE),
          Seq.empty,
          Seq.empty,
          *
        )
        .returning(Future.successful(relationships))
        .once()

      val userRegistryUser = UserRegistryUser(
        id = adminIdentifier,
        externalId = "taxCode1",
        name = "name1",
        surname = "surname1",
        certification = CertificationEnumsNone,
        extras = UserRegistryUserExtras(email = Some("email1@mail.com"), birthDate = None)
      )

      (mockUserRegistryService
        .getUserById(_: UUID))
        .expects(adminIdentifier)
        .returning(Future.successful(userRegistryUser))
        .once()

      (mockPartyManagementService
        .retrieveInstitution(_: UUID)(_: String))
        .expects(orgPartyId, *)
        .returning(Future.successful(institution))
        .once()

      val response =
        Http()
          .singleRequest(
            HttpRequest(
              uri = s"$url/external/institutions/$externalId/relationships?states=ACTIVE",
              method = HttpMethods.GET
            )
          )
          .futureValue

      val body = Unmarshal(response.entity).to[Seq[RelationshipInfo]].futureValue
      response.status mustBe StatusCodes.OK
      body must contain only RelationshipInfo(
        id = relationshipId1,
        from = adminIdentifier,
        to = orgPartyId,
        name = "name1",
        surname = "surname1",
        taxCode = "taxCode1",
        certification = Certification.NONE,
        institutionContacts = Map(externalId -> Seq(Contact(email = "email1@mail.com"))),
        role = PartyRole.MANAGER,
        product = defaultProductInfo,
        state = RelationshipState.ACTIVE,
        createdAt = defaultRelationshipTimestamp,
        updatedAt = None,
        pricingPlan = Option("pricingPlan"),
        institutionUpdate = Option(
          InstitutionUpdate(
            institutionType = Option("OVERRIDE_institutionType"),
            description = Option("OVERRIDE_description"),
            digitalAddress = Option("OVERRIDE_digitalAddress"),
            address = Option("OVERRIDE_address"),
            taxCode = Option("OVERRIDE_taxCode")
          )
        ),
        billing =
          Option(Billing(vatNumber = "VATNUMBER", recipientCode = "RECIPIENTCODE", publicServices = Option(true)))
      )
    }

    "retrieve all the relationships of a specific institution with filter by roles when requested by admin" in {
      val adminIdentifier = uid
      val userId2         = UUID.randomUUID()
      val externalId      = UUID.randomUUID().toString
      val originId        = UUID.randomUUID().toString
      val orgPartyId      = UUID.randomUUID()

      val institution = PartyManagementDependency.Institution(
        id = orgPartyId,
        externalId = externalId,
        originId = originId,
        description = "",
        digitalAddress = "",
        taxCode = "",
        attributes = Seq.empty,
        address = "",
        zipCode = "",
        origin = "",
        institutionType = Option.empty
      )

      val adminRelationshipId = UUID.randomUUID()
      val relationshipId2     = UUID.randomUUID()

      val adminRelationship =
        PartyManagementDependency.Relationship(
          id = adminRelationshipId,
          from = adminIdentifier,
          to = orgPartyId,
          role = PartyManagementDependency.PartyRole.MANAGER,
          product = defaultProduct,
          state = PartyManagementDependency.RelationshipState.ACTIVE,
          createdAt = defaultRelationshipTimestamp,
          updatedAt = None,
          pricingPlan = Option("pricingPlan"),
          institutionUpdate = Option(
            PartyManagementDependency.InstitutionUpdate(
              institutionType = Option("OVERRIDE_institutionType"),
              description = Option("OVERRIDE_description"),
              digitalAddress = Option("OVERRIDE_digitalAddress"),
              address = Option("OVERRIDE_address"),
              taxCode = Option("OVERRIDE_taxCode")
            )
          ),
          billing = Option(
            PartyManagementDependency
              .Billing(vatNumber = "VATNUMBER", recipientCode = "RECIPIENTCODE", publicServices = Option(true))
          )
        )
      val relationship2     =
        PartyManagementDependency.Relationship(
          id = relationshipId2,
          from = userId2,
          to = orgPartyId,
          role = PartyManagementDependency.PartyRole.DELEGATE,
          product = defaultProduct,
          state = PartyManagementDependency.RelationshipState.PENDING,
          createdAt = defaultRelationshipTimestamp,
          updatedAt = None
        )

      val adminRelationships = PartyManagementDependency.Relationships(items = Seq(adminRelationship))
      val relationships      = PartyManagementDependency.Relationships(items = Seq(relationship2))

      (mockPartyManagementService
        .retrieveInstitutionByExternalId(_: String)(_: String))
        .expects(externalId, *)
        .returning(Future.successful(institution))
        .once()

      (mockPartyManagementService
        .retrieveRelationships(
          _: Option[UUID],
          _: Option[UUID],
          _: Seq[PartyManagementDependency.PartyRole],
          _: Seq[PartyManagementDependency.RelationshipState],
          _: Seq[String],
          _: Seq[String]
        )(_: String))
        .expects(
          Some(adminIdentifier),
          Some(orgPartyId),
          Seq(
            PartyManagementDependency.PartyRole.MANAGER,
            PartyManagementDependency.PartyRole.DELEGATE,
            PartyManagementDependency.PartyRole.SUB_DELEGATE
          ),
          Seq(PartyManagementDependency.RelationshipState.ACTIVE, PartyManagementDependency.RelationshipState.PENDING),
          Seq.empty,
          Seq.empty,
          *
        )
        .returning(Future.successful(adminRelationships))
        .once()

      (mockPartyManagementService
        .retrieveRelationships(
          _: Option[UUID],
          _: Option[UUID],
          _: Seq[PartyManagementDependency.PartyRole],
          _: Seq[PartyManagementDependency.RelationshipState],
          _: Seq[String],
          _: Seq[String]
        )(_: String))
        .expects(
          None,
          Some(orgPartyId),
          Seq(PartyManagementDependency.PartyRole.DELEGATE),
          Seq.empty,
          Seq.empty,
          Seq.empty,
          *
        )
        .returning(Future.successful(relationships))
        .once()

      val userRegistryUser2 = UserRegistryUser(
        id = userId2,
        externalId = "taxCode2",
        name = "name2",
        surname = "surname2",
        certification = CertificationEnumsNone,
        extras = UserRegistryUserExtras(email = Some("email2@mail.com"), birthDate = None)
      )

      (mockUserRegistryService
        .getUserById(_: UUID))
        .expects(userId2)
        .returning(Future.successful(userRegistryUser2))
        .once()

      (mockPartyManagementService
        .retrieveInstitution(_: UUID)(_: String))
        .expects(orgPartyId, *)
        .returning(Future.successful(institution))
        .once()

      val response =
        Http()
          .singleRequest(
            HttpRequest(
              uri = s"$url/external/institutions/$externalId/relationships?roles=DELEGATE",
              method = HttpMethods.GET
            )
          )
          .futureValue

      val body = Unmarshal(response.entity).to[Seq[RelationshipInfo]].futureValue
      response.status mustBe StatusCodes.OK
      body must contain only RelationshipInfo(
        id = relationshipId2,
        from = userId2,
        to = orgPartyId,
        name = "name2",
        surname = "surname2",
        taxCode = "taxCode2",
        certification = Certification.NONE,
        institutionContacts = Map(externalId -> Seq(Contact(email = "email2@mail.com"))),
        role = PartyRole.DELEGATE,
        product = defaultProductInfo,
        state = RelationshipState.PENDING,
        createdAt = defaultRelationshipTimestamp,
        updatedAt = None
      )
    }

    "retrieve all the relationships of a specific institution using all filters" in {
      val adminIdentifier = uid
      val userId3         = UUID.randomUUID()
      val userId4         = UUID.randomUUID()
      val externalId      = UUID.randomUUID().toString
      val originId        = UUID.randomUUID().toString
      val orgPartyId      = UUID.randomUUID()

      val institution = PartyManagementDependency.Institution(
        id = orgPartyId,
        externalId = externalId,
        originId = originId,
        description = "",
        digitalAddress = "",
        taxCode = "",
        attributes = Seq.empty,
        address = "",
        zipCode = "",
        origin = "",
        institutionType = Option.empty
      )

      val adminRelationshipId = UUID.randomUUID()
      val relationshipId3     = UUID.randomUUID()
      val relationshipId4     = UUID.randomUUID()

      val adminRelationship =
        PartyManagementDependency.Relationship(
          id = adminRelationshipId,
          from = adminIdentifier,
          to = orgPartyId,
          role = PartyManagementDependency.PartyRole.MANAGER,
          product = defaultProduct,
          state = PartyManagementDependency.RelationshipState.ACTIVE,
          createdAt = defaultRelationshipTimestamp,
          updatedAt = None,
          pricingPlan = Option("pricingPlan"),
          institutionUpdate = Option(
            PartyManagementDependency.InstitutionUpdate(
              institutionType = Option("OVERRIDE_institutionType"),
              description = Option("OVERRIDE_description"),
              digitalAddress = Option("OVERRIDE_digitalAddress"),
              address = Option("OVERRIDE_address"),
              taxCode = Option("OVERRIDE_taxCode")
            )
          ),
          billing = Option(
            PartyManagementDependency
              .Billing(vatNumber = "VATNUMBER", recipientCode = "RECIPIENTCODE", publicServices = Option(true))
          )
        )

      val relationship3 =
        PartyManagementDependency.Relationship(
          id = relationshipId3,
          from = userId3,
          to = orgPartyId,
          role = PartyManagementDependency.PartyRole.OPERATOR,
          product = defaultProduct.copy(id = "Interop", role = "security"),
          state = PartyManagementDependency.RelationshipState.ACTIVE,
          createdAt = defaultRelationshipTimestamp,
          updatedAt = None
        )

      val relationship4 =
        PartyManagementDependency.Relationship(
          id = relationshipId4,
          from = userId4,
          to = orgPartyId,
          role = PartyManagementDependency.PartyRole.OPERATOR,
          product = defaultProduct.copy(id = "Interop", role = "api"),
          state = PartyManagementDependency.RelationshipState.ACTIVE,
          createdAt = defaultRelationshipTimestamp,
          updatedAt = None
        )

      val adminRelationships =
        PartyManagementDependency.Relationships(items = Seq(adminRelationship))

      val relationships =
        PartyManagementDependency.Relationships(items = Seq(relationship3, relationship4))

      (mockPartyManagementService
        .retrieveInstitutionByExternalId(_: String)(_: String))
        .expects(externalId, *)
        .returning(Future.successful(institution))
        .once()

      (mockPartyManagementService
        .retrieveRelationships(
          _: Option[UUID],
          _: Option[UUID],
          _: Seq[PartyManagementDependency.PartyRole],
          _: Seq[PartyManagementDependency.RelationshipState],
          _: Seq[String],
          _: Seq[String]
        )(_: String))
        .expects(
          Some(adminIdentifier),
          Some(orgPartyId),
          Seq(
            PartyManagementDependency.PartyRole.MANAGER,
            PartyManagementDependency.PartyRole.DELEGATE,
            PartyManagementDependency.PartyRole.SUB_DELEGATE
          ),
          Seq(PartyManagementDependency.RelationshipState.ACTIVE, PartyManagementDependency.RelationshipState.PENDING),
          Seq.empty,
          Seq.empty,
          *
        )
        .returning(Future.successful(adminRelationships))
        .once()

      (mockPartyManagementService
        .retrieveRelationships(
          _: Option[UUID],
          _: Option[UUID],
          _: Seq[PartyManagementDependency.PartyRole],
          _: Seq[PartyManagementDependency.RelationshipState],
          _: Seq[String],
          _: Seq[String]
        )(_: String))
        .expects(
          None,
          Some(orgPartyId),
          Seq(PartyManagementDependency.PartyRole.OPERATOR),
          Seq(PartyManagementDependency.RelationshipState.ACTIVE),
          Seq("Interop"),
          Seq("security", "api"),
          *
        )
        .returning(Future.successful(relationships))
        .once()

      val userRegistryUser3 = UserRegistryUser(
        id = userId3,
        externalId = "taxCode3",
        name = "name3",
        surname = "surname3",
        certification = CertificationEnumsNone,
        extras = UserRegistryUserExtras(email = Some("email3@mail.com"), birthDate = None)
      )

      (mockUserRegistryService
        .getUserById(_: UUID))
        .expects(userId3)
        .returning(Future.successful(userRegistryUser3))
        .once()

      val userRegistryUser4 = UserRegistryUser(
        id = userId4,
        externalId = "taxCode4",
        name = "name4",
        surname = "surname4",
        certification = CertificationEnumsNone,
        extras = UserRegistryUserExtras(email = Some("email4@mail.com"), birthDate = None)
      )

      (mockUserRegistryService
        .getUserById(_: UUID))
        .expects(userId4)
        .returning(Future.successful(userRegistryUser4))
        .once()

      (mockPartyManagementService
        .retrieveInstitution(_: UUID)(_: String))
        .expects(orgPartyId, *)
        .returning(Future.successful(institution))
        .repeat(2)

      val response =
        Http()
          .singleRequest(
            HttpRequest(
              uri =
                s"$url/external/institutions/$externalId/relationships?productRoles=security,api&products=Interop&roles=OPERATOR&states=ACTIVE",
              method = HttpMethods.GET
            )
          )
          .futureValue

      val body = Unmarshal(response.entity).to[Seq[RelationshipInfo]].futureValue
      response.status mustBe StatusCodes.OK
      body mustBe Seq(
        RelationshipInfo(
          id = relationshipId3,
          from = userId3,
          to = orgPartyId,
          name = "name3",
          surname = "surname3",
          taxCode = "taxCode3",
          certification = Certification.NONE,
          institutionContacts = Map(externalId -> Seq(Contact(email = "email3@mail.com"))),
          role = PartyRole.OPERATOR,
          product = defaultProductInfo.copy(id = "Interop", role = "security"),
          state = RelationshipState.ACTIVE,
          createdAt = defaultRelationshipTimestamp,
          updatedAt = None
        ),
        RelationshipInfo(
          id = relationshipId4,
          from = userId4,
          to = orgPartyId,
          name = "name4",
          surname = "surname4",
          taxCode = "taxCode4",
          certification = Certification.NONE,
          institutionContacts = Map(externalId -> Seq(Contact(email = "email4@mail.com"))),
          role = PartyRole.OPERATOR,
          product = defaultProductInfo.copy(id = "Interop", role = "api"),
          state = RelationshipState.ACTIVE,
          createdAt = defaultRelationshipTimestamp,
          updatedAt = None
        )
      )
    }

    "retrieve all the relationships of a specific institution with all filter when no intersection occurs" in {
      val adminIdentifier = uid
      val externalId      = UUID.randomUUID().toString
      val originId        = UUID.randomUUID().toString
      val orgPartyId      = UUID.randomUUID()

      val institution = PartyManagementDependency.Institution(
        id = orgPartyId,
        externalId = externalId,
        originId = originId,
        description = "",
        digitalAddress = "",
        taxCode = "",
        attributes = Seq.empty,
        address = "",
        zipCode = "",
        origin = "",
        institutionType = Option.empty
      )

      val adminRelationshipId = UUID.randomUUID()

      val adminRelationship =
        PartyManagementDependency.Relationship(
          id = adminRelationshipId,
          from = adminIdentifier,
          to = orgPartyId,
          role = PartyManagementDependency.PartyRole.DELEGATE,
          product = defaultProduct,
          state = PartyManagementDependency.RelationshipState.ACTIVE,
          createdAt = defaultRelationshipTimestamp,
          updatedAt = None
        )

      val adminRelationships = PartyManagementDependency.Relationships(items = Seq(adminRelationship))
      val relationships      = PartyManagementDependency.Relationships(items = Seq())

      (mockPartyManagementService
        .retrieveInstitutionByExternalId(_: String)(_: String))
        .expects(externalId, *)
        .returning(Future.successful(institution))
        .once()

      (mockPartyManagementService
        .retrieveRelationships(
          _: Option[UUID],
          _: Option[UUID],
          _: Seq[PartyManagementDependency.PartyRole],
          _: Seq[PartyManagementDependency.RelationshipState],
          _: Seq[String],
          _: Seq[String]
        )(_: String))
        .expects(
          Some(adminIdentifier),
          Some(orgPartyId),
          Seq(
            PartyManagementDependency.PartyRole.MANAGER,
            PartyManagementDependency.PartyRole.DELEGATE,
            PartyManagementDependency.PartyRole.SUB_DELEGATE
          ),
          Seq(PartyManagementDependency.RelationshipState.ACTIVE, PartyManagementDependency.RelationshipState.PENDING),
          Seq.empty,
          Seq.empty,
          *
        )
        .returning(Future.successful(adminRelationships))
        .once()

      (mockPartyManagementService
        .retrieveRelationships(
          _: Option[UUID],
          _: Option[UUID],
          _: Seq[PartyManagementDependency.PartyRole],
          _: Seq[PartyManagementDependency.RelationshipState],
          _: Seq[String],
          _: Seq[String]
        )(_: String))
        .expects(
          None,
          Some(orgPartyId),
          Seq(PartyManagementDependency.PartyRole.OPERATOR),
          Seq(PartyManagementDependency.RelationshipState.PENDING),
          Seq("Interop", "Interop"),
          Seq("security", "api"),
          *
        )
        .returning(Future.successful(relationships))
        .once()

      val response =
        Http()
          .singleRequest(
            HttpRequest(
              uri =
                s"$url/external/institutions/$externalId/relationships?productRoles=security,api&products=Interop,Interop&roles=OPERATOR&states=PENDING",
              method = HttpMethods.GET
            )
          )
          .futureValue

      val body = Unmarshal(response.entity).to[Seq[RelationshipInfo]].futureValue
      response.status mustBe StatusCodes.OK
      body mustBe empty
    }
  }

  "Relationship activation" must {
    "succeed" in {

      val userId         = UUID.randomUUID()
      val orgPartyId     = UUID.randomUUID()
      val product        = "product"
      val productRole    = "productRole"
      val relationshipId = UUID.randomUUID()

      val relationship =
        PartyManagementDependency.Relationship(
          id = relationshipId,
          from = userId,
          to = orgPartyId,
          filePath = None,
          fileName = None,
          contentType = None,
          role = PartyManagementDependency.PartyRole.OPERATOR,
          product = PartyManagementDependency
            .RelationshipProduct(id = product, role = productRole, createdAt = defaultProductTimestamp),
          state = PartyManagementDependency.RelationshipState.SUSPENDED,
          createdAt = defaultRelationshipTimestamp,
          updatedAt = None
        )

      (mockPartyManagementService
        .getRelationshipById(_: UUID)(_: String))
        .expects(relationshipId, *)
        .returning(Future.successful(relationship))

      (mockPartyManagementService
        .activateRelationship(_: UUID)(_: String))
        .expects(relationshipId, *)
        .returning(Future.successful(()))

      val response =
        Http()
          .singleRequest(HttpRequest(uri = s"$url/relationships/$relationshipId/activate", method = HttpMethods.POST))
          .futureValue

      response.status mustBe StatusCodes.NoContent

    }

    "fail if relationship is not Suspended" in {

      val fromId         = UUID.randomUUID()
      val product        = "product"
      val productRole    = "productRole"
      val relationshipId = UUID.randomUUID()

      val relationships =
        PartyManagementDependency.Relationship(
          id = relationshipId,
          from = fromId,
          to = UUID.randomUUID(),
          filePath = None,
          fileName = None,
          contentType = None,
          role = PartyManagementDependency.PartyRole.OPERATOR,
          product = PartyManagementDependency
            .RelationshipProduct(id = product, role = productRole, createdAt = defaultProductTimestamp),
          state = PartyManagementDependency.RelationshipState.PENDING,
          createdAt = defaultRelationshipTimestamp,
          updatedAt = None
        )

      (mockPartyManagementService
        .getRelationshipById(_: UUID)(_: String))
        .expects(relationshipId, *)
        .returning(Future.successful(relationships))

      val response =
        Http()
          .singleRequest(HttpRequest(uri = s"$url/relationships/$relationshipId/activate", method = HttpMethods.POST))
          .futureValue

      response.status mustBe StatusCodes.BadRequest

    }

  }

  "Relationship suspension" must {
    "succeed" in {

      val fromId         = UUID.randomUUID()
      val product        = "product"
      val productRole    = "productRole"
      val relationshipId = UUID.randomUUID()

      val relationship =
        PartyManagementDependency.Relationship(
          id = relationshipId,
          from = fromId,
          to = UUID.randomUUID(),
          filePath = None,
          fileName = None,
          contentType = None,
          role = PartyManagementDependency.PartyRole.OPERATOR,
          product = PartyManagementDependency
            .RelationshipProduct(id = product, role = productRole, createdAt = defaultProductTimestamp),
          state = PartyManagementDependency.RelationshipState.ACTIVE,
          createdAt = defaultRelationshipTimestamp,
          updatedAt = None
        )

      (mockPartyManagementService
        .getRelationshipById(_: UUID)(_: String))
        .expects(relationshipId, *)
        .returning(Future.successful(relationship))

      (mockPartyManagementService
        .suspendRelationship(_: UUID)(_: String))
        .expects(relationshipId, *)
        .returning(Future.successful(()))

      val response =
        Http()
          .singleRequest(HttpRequest(uri = s"$url/relationships/$relationshipId/suspend", method = HttpMethods.POST))
          .futureValue

      response.status mustBe StatusCodes.NoContent

    }

    "fail if relationship is not Active" in {

      val fromId         = UUID.randomUUID()
      val product        = "product"
      val productRole    = "productRole"
      val relationshipId = UUID.randomUUID()

      val relationship =
        PartyManagementDependency.Relationship(
          id = relationshipId,
          from = fromId,
          to = UUID.randomUUID(),
          filePath = None,
          fileName = None,
          contentType = None,
          role = PartyManagementDependency.PartyRole.OPERATOR,
          product = PartyManagementDependency
            .RelationshipProduct(id = product, role = productRole, createdAt = defaultProductTimestamp),
          state = PartyManagementDependency.RelationshipState.PENDING,
          createdAt = defaultRelationshipTimestamp,
          updatedAt = None
        )

      (mockPartyManagementService
        .getRelationshipById(_: UUID)(_: String))
        .expects(relationshipId, *)
        .returning(Future.successful(relationship))

      val response =
        Http()
          .singleRequest(HttpRequest(uri = s"$url/relationships/$relationshipId/suspend", method = HttpMethods.POST))
          .futureValue

      response.status mustBe StatusCodes.BadRequest

    }

  }

  "Relationship removal" must {
    "succeed when the relationship id is bound to the selected institution" in {
      val relationshipId = UUID.randomUUID()

//      (mockJWTReader
//        .getClaims(_: String))
//        .expects(*)
//        .returning(mockUid(relationshipId.toString))
//        .once()

      (mockPartyManagementService
        .deleteRelationshipById(_: UUID)(_: String))
        .expects(relationshipId, *)
        .returning(Future.successful(()))

      val response = Await.result(
        Http().singleRequest(HttpRequest(uri = s"$url/relationships/$relationshipId", method = HttpMethods.DELETE)),
        Duration.Inf
      )

      response.status mustBe StatusCodes.NoContent

    }

    "fail if party management deletion returns a failed future" in {
      val relationshipId = UUID.randomUUID()

//      (mockJWTReader
//        .getClaims(_: String))
//        .expects(*)
//        .returning(mockUid(relationshipId.toString))
//        .once()

      (mockPartyManagementService
        .deleteRelationshipById(_: UUID)(_: String))
        .expects(relationshipId, *)
        .returning(Future.failed(new RuntimeException("Party Management Error")))

      val response = Await.result(
        Http().singleRequest(HttpRequest(uri = s"$url/relationships/$relationshipId", method = HttpMethods.DELETE)),
        Duration.Inf
      )

      response.status mustBe StatusCodes.NotFound

    }
  }

  "Users creation" must {
    def configureCreateLegalTest(orgPartyId: UUID, managerId: UUID, manager: User, delegateId: UUID, delegate: User) = {
      val file = new File("src/test/resources/fake.file")

      val managerRelationship =
        PartyManagementDependency.Relationship(
          id = UUID.randomUUID(),
          from = managerId,
          to = orgPartyId,
          filePath = None,
          fileName = None,
          contentType = None,
          role = PartyManagementDependency.PartyRole.MANAGER,
          product = defaultProduct,
          state = PartyManagementDependency.RelationshipState.ACTIVE,
          createdAt = defaultRelationshipTimestamp,
          updatedAt = None,
          pricingPlan = Option("pricingPlan"),
          institutionUpdate = Option(
            PartyManagementDependency.InstitutionUpdate(
              institutionType = Option("OVERRIDE_institutionType"),
              description = Option("OVERRIDE_description"),
              digitalAddress = Option("OVERRIDE_digitalAddress"),
              address = Option("OVERRIDE_address"),
              taxCode = Option("OVERRIDE_taxCode")
            )
          ),
          billing = Option(
            PartyManagementDependency
              .Billing(vatNumber = "VATNUMBER", recipientCode = "RECIPIENTCODE", publicServices = Option(true))
          )
        )

      val delegateRelationship =
        PartyManagementDependency.Relationship(
          id = UUID.randomUUID(),
          from = delegateId,
          to = orgPartyId,
          filePath = None,
          fileName = None,
          contentType = None,
          role = PartyManagementDependency.PartyRole.DELEGATE,
          product = defaultProduct,
          state = PartyManagementDependency.RelationshipState.PENDING,
          createdAt = defaultRelationshipTimestamp,
          updatedAt = None
        )

      //      (mockJWTReader
      //        .getClaims(_: String))
      //        .expects(*)
      //        .returning(Success(jwtClaimsSet))
      //        .once()

      (mockUserRegistryService
        .getUserById(_: UUID))
        .expects(*)
        .returning(
          Future.successful(
            UserRegistryUser(
              id = UUID.randomUUID(),
              externalId = "",
              name = "",
              surname = "",
              certification = CertificationEnumsNone,
              extras = UserRegistryUserExtras(email = None, birthDate = None)
            )
          )
        )
        .once()

      (mockUserRegistryService
        .getUserById(_: UUID))
        .expects(managerId)
        .returning(
          Future.successful(
            UserRegistryUser(
              id = managerId,
              externalId = manager.taxCode,
              name = manager.name,
              surname = manager.surname,
              certification = CertificationEnumsNone,
              extras = UserRegistryUserExtras(email = manager.email, birthDate = None)
            )
          )
        )
        .once()

      (mockSignatureService
        .createDigest(_: File))
        .expects(*)
        .returning(Future.successful("hash"))
        .once()

      (mockPartyManagementService
        .retrieveRelationships(
          _: Option[UUID],
          _: Option[UUID],
          _: Seq[PartyManagementDependency.PartyRole],
          _: Seq[PartyManagementDependency.RelationshipState],
          _: Seq[String],
          _: Seq[String]
        )(_: String))
        .expects(None, Some(orgPartyId), Seq.empty, Seq.empty, Seq.empty, Seq.empty, *)
        .returning(Future.successful(PartyManagementDependency.Relationships(items = Seq(managerRelationship))))
        .once()

      (mockUserRegistryService
        .createUser(_: UserRegistryUserSeed))
        .expects(
          UserRegistryUserSeed(
            externalId = manager.taxCode,
            name = manager.name,
            surname = manager.surname,
            certification = CertificationEnumsNone,
            extras = UserRegistryUserExtras(email = manager.email, birthDate = None)
          )
        )
        .returning(Future.failed(ResourceConflictError(manager.taxCode)))
        .once()

      (mockUserRegistryService
        .getUserByExternalId(_: String))
        .expects(manager.taxCode)
        .returning(
          Future.successful(
            UserRegistryUser(
              id = managerId,
              externalId = manager.taxCode,
              name = manager.name,
              surname = manager.surname,
              certification = CertificationEnumsNone,
              extras = UserRegistryUserExtras(email = manager.email, birthDate = None)
            )
          )
        )
        .once()

      (mockPartyManagementService
        .createPerson(_: PartyManagementDependency.PersonSeed)(_: String))
        .expects(PartyManagementDependency.PersonSeed(managerId), *)
        .returning(Future.successful(PartyManagementDependency.Person(managerId)))
        .once()

      (mockPartyManagementService
        .createRelationship(_: RelationshipSeed)(_: String))
        .expects(
          RelationshipSeed(
            from = managerRelationship.from,
            to = managerRelationship.to,
            role = managerRelationship.role,
            product =
              RelationshipProductSeed(id = managerRelationship.product.id, role = managerRelationship.product.role)
          ),
          *
        )
        .returning(Future.failed(ResourceConflictError(managerRelationship.id.toString)))
        .once()

      (mockPartyManagementService
        .retrieveRelationships(
          _: Option[UUID],
          _: Option[UUID],
          _: Seq[PartyManagementDependency.PartyRole],
          _: Seq[PartyManagementDependency.RelationshipState],
          _: Seq[String],
          _: Seq[String]
        )(_: String))
        .expects(
          Some(managerRelationship.from),
          Some(managerRelationship.to),
          Seq(managerRelationship.role),
          Seq.empty,
          Seq(managerRelationship.product.id),
          Seq(managerRelationship.product.role),
          *
        )
        .returning(Future.successful(Relationships(Seq(managerRelationship))))
        .once()

      (mockUserRegistryService
        .createUser(_: UserRegistryUserSeed))
        .expects(
          UserRegistryUserSeed(
            externalId = delegate.taxCode,
            name = delegate.name,
            surname = delegate.surname,
            certification = CertificationEnumsNone,
            extras = UserRegistryUserExtras(email = delegate.email, birthDate = None)
          )
        )
        .returning(
          Future.successful(
            UserRegistryUser(
              id = delegateId,
              externalId = delegate.taxCode,
              name = delegate.name,
              surname = delegate.surname,
              certification = CertificationEnumsNone,
              extras = UserRegistryUserExtras(email = delegate.email, birthDate = None)
            )
          )
        )
        .once()

      (mockPartyManagementService
        .createPerson(_: PartyManagementDependency.PersonSeed)(_: String))
        .expects(PartyManagementDependency.PersonSeed(delegateId), *)
        .returning(Future.successful(PartyManagementDependency.Person(delegateId)))
        .once()

      (mockPartyManagementService
        .createRelationship(_: RelationshipSeed)(_: String))
        .expects(
          RelationshipSeed(
            from = delegateRelationship.from,
            to = delegateRelationship.to,
            role = delegateRelationship.role,
            product =
              RelationshipProductSeed(id = delegateRelationship.product.id, role = delegateRelationship.product.role)
          ),
          *
        )
        .returning(Future.successful(delegateRelationship))
        .once()

      (mockFileManager
        .get(_: String)(_: String))
        .expects(*, *)
        .returning(Future.successful(new ByteArrayOutputStream()))
        .once()

      (mockPdfCreator.createContract _).expects(*, *, *, *).returning(Future.successful(file)).once()

      (mockPartyManagementService
        .createToken(_: PartyManagementDependency.Relationships, _: String, _: String, _: String)(_: String))
        .expects(*, *, *, *, *)
        .returning(Future.successful(PartyManagementDependency.TokenText("token")))
        .once()
    }

    "create delegate with a manager active" in {
      val taxCode1   = "managerTaxCode"
      val taxCode2   = "delegateTaxCode"
      val externalId = UUID.randomUUID().toString
      val originId   = UUID.randomUUID().toString
      val origin     = "IPA"
      val orgPartyId = UUID.randomUUID()

      val institution = PartyManagementDependency.Institution(
        id = orgPartyId,
        externalId = externalId,
        originId = originId,
        description = "org1",
        digitalAddress = "digitalAddress1",
        attributes = Seq.empty,
        taxCode = "123",
        address = "address",
        zipCode = "zipCode",
        origin = origin,
        institutionType = Option.empty
      )

      val managerId  = UUID.randomUUID()
      val delegateId = UUID.randomUUID()
      val manager    =
        User(
          name = "manager",
          surname = "manager",
          taxCode = taxCode1,
          role = PartyRole.MANAGER,
          product = "product",
          productRole = "admin",
          email = None
        )
      val delegate   =
        User(
          name = "delegate",
          surname = "delegate",
          taxCode = taxCode2,
          role = PartyRole.DELEGATE,
          product = "product",
          productRole = "admin",
          email = None
        )

      configureCreateLegalTest(orgPartyId, managerId, manager, delegateId, delegate)

      (mockPartyManagementService
        .retrieveInstitution(_: UUID)(_: String))
        .expects(orgPartyId, *)
        .returning(Future.successful(institution))
        .once()

      val req = OnboardingLegalUsersRequest(
        users = Seq(manager, delegate),
        institutionId = Option(orgPartyId),
        contract = OnboardingContract("a", "b")
      )

      val data     = Marshal(req).to[MessageEntity].map(_.dataBytes).futureValue
      val response = request(data, "onboarding/legals", HttpMethods.POST)

      response.status mustBe StatusCodes.NoContent
    }
    "create delegate with a manager active using externalId" in {
      val taxCode1   = "managerTaxCode"
      val taxCode2   = "delegateTaxCode"
      val externalId = UUID.randomUUID().toString
      val originId   = UUID.randomUUID().toString
      val origin     = "IPA"
      val orgPartyId = UUID.randomUUID()

      val institution = PartyManagementDependency.Institution(
        id = orgPartyId,
        externalId = externalId,
        originId = originId,
        description = "org1",
        digitalAddress = "digitalAddress1",
        attributes = Seq.empty,
        taxCode = "123",
        address = "address",
        zipCode = "zipCode",
        origin = origin,
        institutionType = Option.empty
      )

      val managerId  = UUID.randomUUID()
      val delegateId = UUID.randomUUID()
      val manager    =
        User(
          name = "manager",
          surname = "manager",
          taxCode = taxCode1,
          role = PartyRole.MANAGER,
          product = "product",
          productRole = "admin",
          email = None
        )
      val delegate   =
        User(
          name = "delegate",
          surname = "delegate",
          taxCode = taxCode2,
          role = PartyRole.DELEGATE,
          product = "product",
          productRole = "admin",
          email = None
        )

      configureCreateLegalTest(orgPartyId, managerId, manager, delegateId, delegate)

      (mockPartyManagementService
        .retrieveInstitutionByExternalId(_: String)(_: String))
        .expects(externalId, *)
        .returning(Future.successful(institution))
        .once()

      val req = OnboardingLegalUsersRequest(
        users = Seq(manager, delegate),
        institutionExternalId = Option(externalId),
        contract = OnboardingContract("a", "b")
      )

      val data     = Marshal(req).to[MessageEntity].map(_.dataBytes).futureValue
      val response = request(data, "onboarding/legals", HttpMethods.POST)

      response.status mustBe StatusCodes.NoContent
    }

    "fail trying to create a delegate with a manager pending" in {
      val users = createInvalidManagerTest(PartyManagementDependency.RelationshipState.PENDING)

      val req = OnboardingLegalUsersRequest(
        users = users,
        institutionId = Option(UUID.randomUUID()),
        contract = OnboardingContract("a", "b")
      )

      val data     = Marshal(req).to[MessageEntity].map(_.dataBytes).futureValue
      val response = request(data, "onboarding/legals", HttpMethods.POST)

      response.status mustBe StatusCodes.BadRequest

    }

    "fail trying to create a delegate with a manager rejected" in {
      val users = createInvalidManagerTest(PartyManagementDependency.RelationshipState.REJECTED)

      val req = OnboardingLegalUsersRequest(
        users = users,
        institutionId = Option(UUID.randomUUID()),
        contract = OnboardingContract("a", "b")
      )

      val data     = Marshal(req).to[MessageEntity].map(_.dataBytes).futureValue
      val response = request(data, "onboarding/legals", HttpMethods.POST)

      response.status mustBe StatusCodes.BadRequest

    }

    "fail trying to create a delegate with a manager deleted" in {
      val users = createInvalidManagerTest(PartyManagementDependency.RelationshipState.DELETED)

      val req = OnboardingLegalUsersRequest(
        users = users,
        institutionId = Option(UUID.randomUUID()),
        contract = OnboardingContract("a", "b")
      )

      val data     = Marshal(req).to[MessageEntity].map(_.dataBytes).futureValue
      val response = request(data, "onboarding/legals", HttpMethods.POST)

      response.status mustBe StatusCodes.BadRequest

    }

    "fail trying to create a delegate with a manager suspended" in {
      val users = createInvalidManagerTest(PartyManagementDependency.RelationshipState.SUSPENDED)

      val req = OnboardingLegalUsersRequest(
        users = users,
        institutionId = Option(UUID.randomUUID()),
        contract = OnboardingContract("a", "b")
      )

      val data     = Marshal(req).to[MessageEntity].map(_.dataBytes).futureValue
      val response = request(data, "onboarding/legals", HttpMethods.POST)

      response.status mustBe StatusCodes.BadRequest

    }

    def createInvalidManagerTest(managerState: PartyManagementDependency.RelationshipState): Seq[User] = {
      val taxCode    = UUID.randomUUID().toString
      val externalId = UUID.randomUUID().toString
      val originId   = UUID.randomUUID().toString
      val origin     = "IPA"
      val orgPartyId = UUID.randomUUID()

      val institution = PartyManagementDependency.Institution(
        id = orgPartyId,
        externalId = externalId,
        originId = originId,
        description = "org1",
        digitalAddress = "digitalAddress1",
        attributes = Seq.empty,
        taxCode = "123",
        address = "address",
        zipCode = "zipCode",
        origin = origin,
        institutionType = Option("PA")
      )

      val managerId = UUID.randomUUID()

      val delegate =
        User(
          name = "delegate",
          surname = "delegate",
          taxCode = taxCode,
          role = PartyRole.DELEGATE,
          product = "product",
          productRole = "admin",
          email = None
        )

      val managerRelationship =
        PartyManagementDependency.Relationship(
          id = UUID.randomUUID(),
          from = managerId,
          to = orgPartyId,
          filePath = None,
          fileName = None,
          contentType = None,
          role = PartyManagementDependency.PartyRole.MANAGER,
          product = defaultProduct,
          state = managerState,
          createdAt = defaultRelationshipTimestamp,
          updatedAt = None,
          pricingPlan = Option("pricingPlan"),
          institutionUpdate = Option(
            PartyManagementDependency.InstitutionUpdate(
              institutionType = Option("OVERRIDE_institutionType"),
              description = Option("OVERRIDE_description"),
              digitalAddress = Option("OVERRIDE_digitalAddress"),
              address = Option("OVERRIDE_address"),
              taxCode = Option("OVERRIDE_taxCode")
            )
          ),
          billing = Option(
            PartyManagementDependency
              .Billing(vatNumber = "VATNUMBER", recipientCode = "RECIPIENTCODE", publicServices = Option(true))
          )
        )

      (mockUserRegistryService
        .getUserById(_: UUID))
        .expects(*)
        .returning(
          Future.successful(
            UserRegistryUser(
              id = UUID.randomUUID(),
              externalId = "",
              name = "",
              surname = "",
              certification = CertificationEnumsNone,
              extras = UserRegistryUserExtras(email = None, birthDate = None)
            )
          )
        )
        .once()

      (mockPartyManagementService
        .retrieveInstitution(_: UUID)(_: String))
        .expects(*, *)
        .returning(Future.successful(institution))
        .once()

      (mockPartyManagementService
        .retrieveRelationships(
          _: Option[UUID],
          _: Option[UUID],
          _: Seq[PartyManagementDependency.PartyRole],
          _: Seq[PartyManagementDependency.RelationshipState],
          _: Seq[String],
          _: Seq[String]
        )(_: String))
        .expects(None, Some(orgPartyId), Seq.empty, Seq.empty, Seq.empty, Seq.empty, *)
        .returning(Future.successful(PartyManagementDependency.Relationships(items = Seq(managerRelationship))))
        .once()

      Seq(delegate)
    }

    "not create legals when no active manager exist for a relationship" in {
      val taxCode1   = "managerTaxCode"
      val taxCode2   = "delegateTaxCode"
      val externalId = UUID.randomUUID().toString
      val originId   = UUID.randomUUID().toString
      val origin     = "IPA"
      val orgPartyId = UUID.randomUUID()

      val institution = PartyManagementDependency.Institution(
        id = orgPartyId,
        externalId = externalId,
        originId = originId,
        description = "org1",
        digitalAddress = "digitalAddress1",
        attributes = Seq.empty,
        taxCode = "123",
        address = "address",
        zipCode = "zipCode",
        origin = origin,
        institutionType = Option("PA")
      )

      val managerId = UUID.randomUUID()
      val manager   =
        User(
          name = "manager",
          surname = "manager",
          taxCode = taxCode1,
          role = PartyRole.MANAGER,
          product = "product",
          productRole = "admin",
          email = None
        )
      val delegate  =
        User(
          name = "delegate",
          surname = "delegate",
          taxCode = taxCode2,
          role = PartyRole.DELEGATE,
          product = "product",
          productRole = "admin",
          email = None
        )

      val relationship =
        PartyManagementDependency.Relationship(
          id = UUID.randomUUID(),
          from = managerId,
          to = orgPartyId,
          filePath = None,
          fileName = None,
          contentType = None,
          role = PartyManagementDependency.PartyRole.MANAGER,
          product = PartyManagementDependency
            .RelationshipProduct(id = "product", role = "admin", createdAt = defaultProductTimestamp),
          state = PartyManagementDependency.RelationshipState.PENDING,
          createdAt = defaultRelationshipTimestamp,
          updatedAt = None,
          pricingPlan = Option("pricingPlan"),
          institutionUpdate = Option(
            PartyManagementDependency.InstitutionUpdate(
              institutionType = Option("OVERRIDE_institutionType"),
              description = Option("OVERRIDE_description"),
              digitalAddress = Option("OVERRIDE_digitalAddress"),
              address = Option("OVERRIDE_address"),
              taxCode = Option("OVERRIDE_taxCode")
            )
          ),
          billing = Option(
            PartyManagementDependency
              .Billing(vatNumber = "VATNUMBER", recipientCode = "RECIPIENTCODE", publicServices = Option(true))
          )
        )

//      (mockJWTReader
//        .getClaims(_: String))
//        .expects(*)
//        .returning(Success(jwtClaimsSet))
//        .once()

      (mockUserRegistryService
        .getUserById(_: UUID))
        .expects(*)
        .returning(
          Future.successful(
            UserRegistryUser(
              id = UUID.randomUUID(),
              externalId = "",
              name = "",
              surname = "",
              certification = CertificationEnumsNone,
              extras = UserRegistryUserExtras(email = None, birthDate = None)
            )
          )
        )
        .once()

      (mockPartyManagementService
        .retrieveInstitution(_: UUID)(_: String))
        .expects(orgPartyId, *)
        .returning(Future.successful(institution))
        .once()

      (mockPartyManagementService
        .retrieveRelationships(
          _: Option[UUID],
          _: Option[UUID],
          _: Seq[PartyManagementDependency.PartyRole],
          _: Seq[PartyManagementDependency.RelationshipState],
          _: Seq[String],
          _: Seq[String]
        )(_: String))
        .expects(None, Some(orgPartyId), Seq.empty, Seq.empty, Seq.empty, Seq.empty, *)
        .returning(Future.successful(PartyManagementDependency.Relationships(items = Seq(relationship))))
        .once()

      val req = OnboardingLegalUsersRequest(
        users = Seq(manager, delegate),
        institutionId = Option(orgPartyId),
        contract = OnboardingContract("a", "b")
      )

      val data     = Marshal(req).to[MessageEntity].map(_.dataBytes).futureValue
      val response = request(data, "onboarding/legals", HttpMethods.POST)

      response.status mustBe StatusCodes.BadRequest
    }
  }

  "Institution products retrieval" must {

    "retrieve products" in {
      val institutionIdUUID = UUID.randomUUID()
      val externalId        = UUID.randomUUID().toString
      val originId          = UUID.randomUUID().toString

      val institution = PartyManagementDependency.Institution(
        id = institutionIdUUID,
        externalId = externalId,
        originId = originId,
        description = "",
        digitalAddress = "",
        taxCode = "",
        attributes = Seq.empty,
        address = "",
        zipCode = "",
        origin = "",
        institutionType = Option.empty
      )

      val managerId        = UUID.randomUUID()
      val activeProduct    = "activeProduct"
      val pendingProduct   = "pendingProduct"
      val suspendedProduct = "suspendedProduct"

      val relationships = Seq(
        PartyManagementDependency.Relationship(
          id = UUID.randomUUID(),
          from = managerId,
          to = institution.id,
          filePath = None,
          fileName = None,
          contentType = None,
          role = PartyManagementDependency.PartyRole.MANAGER,
          product = defaultProduct.copy(id = activeProduct),
          state = PartyManagementDependency.RelationshipState.ACTIVE,
          createdAt = defaultRelationshipTimestamp,
          updatedAt = None,
          pricingPlan = Option("pricingPlan"),
          institutionUpdate = Option(
            PartyManagementDependency.InstitutionUpdate(
              institutionType = Option("OVERRIDE_institutionType"),
              description = Option("OVERRIDE_description"),
              digitalAddress = Option("OVERRIDE_digitalAddress"),
              address = Option("OVERRIDE_address"),
              taxCode = Option("OVERRIDE_taxCode")
            )
          ),
          billing = Option(
            PartyManagementDependency
              .Billing(vatNumber = "VATNUMBER", recipientCode = "RECIPIENTCODE", publicServices = Option(true))
          )
        ),
        PartyManagementDependency.Relationship(
          id = UUID.randomUUID(),
          from = managerId,
          to = institution.id,
          filePath = None,
          fileName = None,
          contentType = None,
          role = PartyManagementDependency.PartyRole.MANAGER,
          product = defaultProduct.copy(id = pendingProduct),
          state = PartyManagementDependency.RelationshipState.PENDING,
          createdAt = defaultRelationshipTimestamp,
          updatedAt = None,
          pricingPlan = Option("pricingPlan"),
          institutionUpdate = Option(
            PartyManagementDependency.InstitutionUpdate(
              institutionType = Option("OVERRIDE_institutionType"),
              description = Option("OVERRIDE_description"),
              digitalAddress = Option("OVERRIDE_digitalAddress"),
              address = Option("OVERRIDE_address"),
              taxCode = Option("OVERRIDE_taxCode")
            )
          ),
          billing = Option(
            PartyManagementDependency
              .Billing(vatNumber = "VATNUMBER", recipientCode = "RECIPIENTCODE", publicServices = Option(true))
          )
        ),
        PartyManagementDependency.Relationship(
          id = UUID.randomUUID(),
          from = managerId,
          to = institution.id,
          filePath = None,
          fileName = None,
          contentType = None,
          role = PartyManagementDependency.PartyRole.MANAGER,
          product = defaultProduct.copy(id = suspendedProduct),
          state = PartyManagementDependency.RelationshipState.SUSPENDED,
          createdAt = defaultRelationshipTimestamp,
          updatedAt = None,
          pricingPlan = Option("pricingPlan"),
          institutionUpdate = Option(
            PartyManagementDependency.InstitutionUpdate(
              institutionType = Option("OVERRIDE_institutionType"),
              description = Option("OVERRIDE_description"),
              digitalAddress = Option("OVERRIDE_digitalAddress"),
              address = Option("OVERRIDE_address"),
              taxCode = Option("OVERRIDE_taxCode")
            )
          ),
          billing = Option(
            PartyManagementDependency
              .Billing(vatNumber = "VATNUMBER", recipientCode = "RECIPIENTCODE", publicServices = Option(true))
          )
        )
      )

//      (mockJWTReader
//        .getClaims(_: String))
//        .expects(*)
//        .returning(mockUid(uid))
//        .once()

      (mockPartyManagementService
        .retrieveInstitutionByExternalId(_: String)(_: String))
        .expects(externalId, *)
        .returning(Future.successful(institution))
        .once()

      (mockPartyManagementService
        .retrieveRelationships(
          _: Option[UUID],
          _: Option[UUID],
          _: Seq[PartyManagementDependency.PartyRole],
          _: Seq[PartyManagementDependency.RelationshipState],
          _: Seq[String],
          _: Seq[String]
        )(_: String))
        .expects(
          None,
          Some(institution.id),
          Seq(PartyManagementDependency.PartyRole.MANAGER),
          Seq(
            PartyManagementDependency.RelationshipState.PENDING,
            PartyManagementDependency.RelationshipState.ACTIVE,
            PartyManagementDependency.RelationshipState.SUSPENDED,
            PartyManagementDependency.RelationshipState.DELETED
          ),
          Seq.empty,
          Seq.empty,
          *
        )
        .returning(Future.successful(PartyManagementDependency.Relationships(items = relationships)))
        .once()

      val response =
        Http()
          .singleRequest(
            HttpRequest(uri = s"$url/external/institutions/$externalId/products", method = HttpMethods.GET)
          )
          .futureValue

      val body = Unmarshal(response.entity).to[Products].futureValue

      val expected = Set(
        Product(id = activeProduct, ProductState.ACTIVE),
        Product(id = pendingProduct, ProductState.PENDING),
        Product(id = suspendedProduct, ProductState.ACTIVE)
      )

      body.products.toSet mustBe expected
    }

    "retrieve products asking PENDING" in {
      val institutionIdUUID = UUID.randomUUID()
      val externalId        = UUID.randomUUID().toString
      val originId          = UUID.randomUUID().toString

      val institution = PartyManagementDependency.Institution(
        id = institutionIdUUID,
        externalId = externalId,
        originId = originId,
        description = "",
        digitalAddress = "",
        taxCode = "",
        attributes = Seq.empty,
        address = "",
        zipCode = "",
        origin = "",
        institutionType = Option.empty
      )

      val managerId        = UUID.randomUUID()
      val activeProduct    = "activeProduct"
      val suspendedProduct = "suspendedProduct"
      val deletedProduct   = "deletedProduct"
      val pendingProduct   = "pendingProduct"

      val relationships = Seq(
        PartyManagementDependency.Relationship(
          id = UUID.randomUUID(),
          from = managerId,
          to = institution.id,
          filePath = None,
          fileName = None,
          contentType = None,
          role = PartyManagementDependency.PartyRole.MANAGER,
          product = defaultProduct.copy(id = pendingProduct),
          state = PartyManagementDependency.RelationshipState.PENDING,
          createdAt = defaultRelationshipTimestamp,
          updatedAt = None,
          pricingPlan = Option("pricingPlan"),
          institutionUpdate = Option(
            PartyManagementDependency.InstitutionUpdate(
              institutionType = Option("OVERRIDE_institutionType"),
              description = Option("OVERRIDE_description"),
              digitalAddress = Option("OVERRIDE_digitalAddress"),
              address = Option("OVERRIDE_address"),
              taxCode = Option("OVERRIDE_taxCode")
            )
          ),
          billing = Option(
            PartyManagementDependency
              .Billing(vatNumber = "VATNUMBER", recipientCode = "RECIPIENTCODE", publicServices = Option(true))
          )
        ),
        PartyManagementDependency.Relationship(
          id = UUID.randomUUID(),
          from = managerId,
          to = institution.id,
          filePath = None,
          fileName = None,
          contentType = None,
          role = PartyManagementDependency.PartyRole.MANAGER,
          product = defaultProduct.copy(id = activeProduct),
          state = PartyManagementDependency.RelationshipState.ACTIVE,
          createdAt = defaultRelationshipTimestamp,
          updatedAt = None,
          pricingPlan = Option("pricingPlan"),
          institutionUpdate = Option(
            PartyManagementDependency.InstitutionUpdate(
              institutionType = Option("OVERRIDE_institutionType"),
              description = Option("OVERRIDE_description"),
              digitalAddress = Option("OVERRIDE_digitalAddress"),
              address = Option("OVERRIDE_address"),
              taxCode = Option("OVERRIDE_taxCode")
            )
          ),
          billing = Option(
            PartyManagementDependency
              .Billing(vatNumber = "VATNUMBER", recipientCode = "RECIPIENTCODE", publicServices = Option(true))
          )
        ),
        PartyManagementDependency.Relationship(
          id = UUID.randomUUID(),
          from = managerId,
          to = institution.id,
          filePath = None,
          fileName = None,
          contentType = None,
          role = PartyManagementDependency.PartyRole.MANAGER,
          product = defaultProduct.copy(id = suspendedProduct),
          state = PartyManagementDependency.RelationshipState.SUSPENDED,
          createdAt = defaultRelationshipTimestamp,
          updatedAt = None,
          pricingPlan = Option("pricingPlan"),
          institutionUpdate = Option(
            PartyManagementDependency.InstitutionUpdate(
              institutionType = Option("OVERRIDE_institutionType"),
              description = Option("OVERRIDE_description"),
              digitalAddress = Option("OVERRIDE_digitalAddress"),
              address = Option("OVERRIDE_address"),
              taxCode = Option("OVERRIDE_taxCode")
            )
          ),
          billing = Option(
            PartyManagementDependency
              .Billing(vatNumber = "VATNUMBER", recipientCode = "RECIPIENTCODE", publicServices = Option(true))
          )
        ),
        PartyManagementDependency.Relationship(
          id = UUID.randomUUID(),
          from = managerId,
          to = institution.id,
          filePath = None,
          fileName = None,
          contentType = None,
          role = PartyManagementDependency.PartyRole.MANAGER,
          product = defaultProduct.copy(id = deletedProduct),
          state = PartyManagementDependency.RelationshipState.DELETED,
          createdAt = defaultRelationshipTimestamp,
          updatedAt = None,
          pricingPlan = Option("pricingPlan"),
          institutionUpdate = Option(
            PartyManagementDependency.InstitutionUpdate(
              institutionType = Option("OVERRIDE_institutionType"),
              description = Option("OVERRIDE_description"),
              digitalAddress = Option("OVERRIDE_digitalAddress"),
              address = Option("OVERRIDE_address"),
              taxCode = Option("OVERRIDE_taxCode")
            )
          ),
          billing = Option(
            PartyManagementDependency
              .Billing(vatNumber = "VATNUMBER", recipientCode = "RECIPIENTCODE", publicServices = Option(true))
          )
        )
      )

//      (mockJWTReader
//        .getClaims(_: String))
//        .expects(*)
//        .returning(mockUid(uid))
//        .once()

      (mockPartyManagementService
        .retrieveInstitutionByExternalId(_: String)(_: String))
        .expects(externalId, *)
        .returning(Future.successful(institution))
        .once()

      (mockPartyManagementService
        .retrieveRelationships(
          _: Option[UUID],
          _: Option[UUID],
          _: Seq[PartyManagementDependency.PartyRole],
          _: Seq[PartyManagementDependency.RelationshipState],
          _: Seq[String],
          _: Seq[String]
        )(_: String))
        .expects(
          None,
          Some(institution.id),
          Seq(PartyManagementDependency.PartyRole.MANAGER),
          Seq(
            PartyManagementDependency.RelationshipState.PENDING,
            PartyManagementDependency.RelationshipState.ACTIVE,
            PartyManagementDependency.RelationshipState.SUSPENDED,
            PartyManagementDependency.RelationshipState.DELETED
          ),
          Seq.empty,
          Seq.empty,
          *
        )
        .returning(Future.successful(PartyManagementDependency.Relationships(items = relationships)))
        .once()

      val response =
        Http()
          .singleRequest(
            HttpRequest(
              uri = s"$url/external/institutions/$externalId/products?states=PENDING",
              method = HttpMethods.GET
            )
          )
          .futureValue

      val body = Unmarshal(response.entity).to[Products].futureValue

      val expected = Product(pendingProduct, ProductState.PENDING)

      body.products must contain only expected
    }

    "retrieve products asking ACTIVE" in {
      val institutionIdUUID = UUID.randomUUID()
      val externalId        = UUID.randomUUID().toString
      val originId          = UUID.randomUUID().toString

      val institution = PartyManagementDependency.Institution(
        id = institutionIdUUID,
        externalId = externalId,
        originId = originId,
        description = "",
        digitalAddress = "",
        taxCode = "",
        attributes = Seq.empty,
        address = "",
        zipCode = "",
        origin = "",
        institutionType = Option.empty
      )

      val managerId        = UUID.randomUUID()
      val activeProduct    = "activeProduct"
      val suspendedProduct = "suspendedProduct"
      val deletedProduct   = "deletedProduct"
      val pendingProduct   = "pendingProduct"

      val relationships = Seq(
        PartyManagementDependency.Relationship(
          id = UUID.randomUUID(),
          from = managerId,
          to = institution.id,
          filePath = None,
          fileName = None,
          contentType = None,
          role = PartyManagementDependency.PartyRole.MANAGER,
          product = defaultProduct.copy(id = pendingProduct),
          state = PartyManagementDependency.RelationshipState.PENDING,
          createdAt = defaultRelationshipTimestamp,
          updatedAt = None,
          pricingPlan = Option("pricingPlan"),
          institutionUpdate = Option(
            PartyManagementDependency.InstitutionUpdate(
              institutionType = Option("OVERRIDE_institutionType"),
              description = Option("OVERRIDE_description"),
              digitalAddress = Option("OVERRIDE_digitalAddress"),
              address = Option("OVERRIDE_address"),
              taxCode = Option("OVERRIDE_taxCode")
            )
          ),
          billing = Option(
            PartyManagementDependency
              .Billing(vatNumber = "VATNUMBER", recipientCode = "RECIPIENTCODE", publicServices = Option(true))
          )
        ),
        PartyManagementDependency.Relationship(
          id = UUID.randomUUID(),
          from = managerId,
          to = institution.id,
          filePath = None,
          fileName = None,
          contentType = None,
          role = PartyManagementDependency.PartyRole.MANAGER,
          product = defaultProduct.copy(id = activeProduct),
          state = PartyManagementDependency.RelationshipState.ACTIVE,
          createdAt = defaultRelationshipTimestamp,
          updatedAt = None,
          pricingPlan = Option("pricingPlan"),
          institutionUpdate = Option(
            PartyManagementDependency.InstitutionUpdate(
              institutionType = Option("OVERRIDE_institutionType"),
              description = Option("OVERRIDE_description"),
              digitalAddress = Option("OVERRIDE_digitalAddress"),
              address = Option("OVERRIDE_address"),
              taxCode = Option("OVERRIDE_taxCode")
            )
          ),
          billing = Option(
            PartyManagementDependency
              .Billing(vatNumber = "VATNUMBER", recipientCode = "RECIPIENTCODE", publicServices = Option(true))
          )
        ),
        PartyManagementDependency.Relationship(
          id = UUID.randomUUID(),
          from = managerId,
          to = institution.id,
          filePath = None,
          fileName = None,
          contentType = None,
          role = PartyManagementDependency.PartyRole.MANAGER,
          product = defaultProduct.copy(id = suspendedProduct),
          state = PartyManagementDependency.RelationshipState.SUSPENDED,
          createdAt = defaultRelationshipTimestamp,
          updatedAt = None,
          pricingPlan = Option("pricingPlan"),
          institutionUpdate = Option(
            PartyManagementDependency.InstitutionUpdate(
              institutionType = Option("OVERRIDE_institutionType"),
              description = Option("OVERRIDE_description"),
              digitalAddress = Option("OVERRIDE_digitalAddress"),
              address = Option("OVERRIDE_address"),
              taxCode = Option("OVERRIDE_taxCode")
            )
          ),
          billing = Option(
            PartyManagementDependency
              .Billing(vatNumber = "VATNUMBER", recipientCode = "RECIPIENTCODE", publicServices = Option(true))
          )
        ),
        PartyManagementDependency.Relationship(
          id = UUID.randomUUID(),
          from = managerId,
          to = institution.id,
          filePath = None,
          fileName = None,
          contentType = None,
          role = PartyManagementDependency.PartyRole.MANAGER,
          product = defaultProduct.copy(id = deletedProduct),
          state = PartyManagementDependency.RelationshipState.DELETED,
          createdAt = defaultRelationshipTimestamp,
          updatedAt = None,
          pricingPlan = Option("pricingPlan"),
          institutionUpdate = Option(
            PartyManagementDependency.InstitutionUpdate(
              institutionType = Option("OVERRIDE_institutionType"),
              description = Option("OVERRIDE_description"),
              digitalAddress = Option("OVERRIDE_digitalAddress"),
              address = Option("OVERRIDE_address"),
              taxCode = Option("OVERRIDE_taxCode")
            )
          ),
          billing = Option(
            PartyManagementDependency
              .Billing(vatNumber = "VATNUMBER", recipientCode = "RECIPIENTCODE", publicServices = Option(true))
          )
        ),
        PartyManagementDependency.Relationship(
          id = UUID.randomUUID(),
          from = managerId,
          to = institution.id,
          filePath = None,
          fileName = None,
          contentType = None,
          role = PartyManagementDependency.PartyRole.MANAGER,
          product = defaultProduct.copy(id = deletedProduct),
          state = PartyManagementDependency.RelationshipState.PENDING,
          createdAt = defaultRelationshipTimestamp,
          updatedAt = None,
          pricingPlan = Option("pricingPlan"),
          institutionUpdate = Option(
            PartyManagementDependency.InstitutionUpdate(
              institutionType = Option("OVERRIDE_institutionType"),
              description = Option("OVERRIDE_description"),
              digitalAddress = Option("OVERRIDE_digitalAddress"),
              address = Option("OVERRIDE_address"),
              taxCode = Option("OVERRIDE_taxCode")
            )
          ),
          billing = Option(
            PartyManagementDependency
              .Billing(vatNumber = "VATNUMBER", recipientCode = "RECIPIENTCODE", publicServices = Option(true))
          )
        )
      )
//
//      (mockJWTReader
//        .getClaims(_: String))
//        .expects(*)
//        .returning(mockUid(uid))
//        .once()

      (mockPartyManagementService
        .retrieveInstitutionByExternalId(_: String)(_: String))
        .expects(externalId, *)
        .returning(Future.successful(institution))
        .once()

      (mockPartyManagementService
        .retrieveRelationships(
          _: Option[UUID],
          _: Option[UUID],
          _: Seq[PartyManagementDependency.PartyRole],
          _: Seq[PartyManagementDependency.RelationshipState],
          _: Seq[String],
          _: Seq[String]
        )(_: String))
        .expects(
          None,
          Some(institution.id),
          Seq(PartyManagementDependency.PartyRole.MANAGER),
          Seq(
            PartyManagementDependency.RelationshipState.PENDING,
            PartyManagementDependency.RelationshipState.ACTIVE,
            PartyManagementDependency.RelationshipState.SUSPENDED,
            PartyManagementDependency.RelationshipState.DELETED
          ),
          Seq.empty,
          Seq.empty,
          *
        )
        .returning(Future.successful(PartyManagementDependency.Relationships(items = relationships)))
        .once()

      val response =
        Http()
          .singleRequest(
            HttpRequest(
              uri = s"$url/external/institutions/$externalId/products?states=ACTIVE",
              method = HttpMethods.GET
            )
          )
          .futureValue

      val body = Unmarshal(response.entity).to[Products].futureValue

      val expected = Set(
        Product(activeProduct, ProductState.ACTIVE),
        Product(suspendedProduct, ProductState.ACTIVE),
        Product(deletedProduct, ProductState.ACTIVE)
      )

      body.products.toSet mustBe expected
    }

    "retrieve products asking ACTIVE/PENDING" in {
      val institutionIdUUID = UUID.randomUUID()
      val externalId        = UUID.randomUUID().toString
      val originId          = UUID.randomUUID().toString

      val institution = PartyManagementDependency.Institution(
        id = institutionIdUUID,
        externalId = externalId,
        originId = originId,
        description = "",
        digitalAddress = "",
        taxCode = "",
        attributes = Seq.empty,
        address = "",
        zipCode = "",
        origin = "",
        institutionType = Option.empty
      )

      val managerId        = UUID.randomUUID()
      val activeProduct    = "activeProduct"
      val suspendedProduct = "suspendedProduct"
      val deletedProduct   = "deletedProduct"
      val pendingProduct   = "pendingProduct"

      val relationships = Seq(
        PartyManagementDependency.Relationship(
          id = UUID.randomUUID(),
          from = managerId,
          to = institution.id,
          filePath = None,
          fileName = None,
          contentType = None,
          role = PartyManagementDependency.PartyRole.MANAGER,
          product = defaultProduct.copy(id = pendingProduct),
          state = PartyManagementDependency.RelationshipState.PENDING,
          createdAt = defaultRelationshipTimestamp,
          updatedAt = None,
          pricingPlan = Option("pricingPlan"),
          institutionUpdate = Option(
            PartyManagementDependency.InstitutionUpdate(
              institutionType = Option("OVERRIDE_institutionType"),
              description = Option("OVERRIDE_description"),
              digitalAddress = Option("OVERRIDE_digitalAddress"),
              address = Option("OVERRIDE_address"),
              taxCode = Option("OVERRIDE_taxCode")
            )
          ),
          billing = Option(
            PartyManagementDependency
              .Billing(vatNumber = "VATNUMBER", recipientCode = "RECIPIENTCODE", publicServices = Option(true))
          )
        ),
        PartyManagementDependency.Relationship(
          id = UUID.randomUUID(),
          from = managerId,
          to = institution.id,
          filePath = None,
          fileName = None,
          contentType = None,
          role = PartyManagementDependency.PartyRole.MANAGER,
          product = defaultProduct.copy(id = activeProduct),
          state = PartyManagementDependency.RelationshipState.ACTIVE,
          createdAt = defaultRelationshipTimestamp,
          updatedAt = None,
          pricingPlan = Option("pricingPlan"),
          institutionUpdate = Option(
            PartyManagementDependency.InstitutionUpdate(
              institutionType = Option("OVERRIDE_institutionType"),
              description = Option("OVERRIDE_description"),
              digitalAddress = Option("OVERRIDE_digitalAddress"),
              address = Option("OVERRIDE_address"),
              taxCode = Option("OVERRIDE_taxCode")
            )
          ),
          billing = Option(
            PartyManagementDependency
              .Billing(vatNumber = "VATNUMBER", recipientCode = "RECIPIENTCODE", publicServices = Option(true))
          )
        ),
        PartyManagementDependency.Relationship(
          id = UUID.randomUUID(),
          from = managerId,
          to = institution.id,
          filePath = None,
          fileName = None,
          contentType = None,
          role = PartyManagementDependency.PartyRole.MANAGER,
          product = defaultProduct.copy(id = suspendedProduct),
          state = PartyManagementDependency.RelationshipState.SUSPENDED,
          createdAt = defaultRelationshipTimestamp,
          updatedAt = None,
          pricingPlan = Option("pricingPlan"),
          institutionUpdate = Option(
            PartyManagementDependency.InstitutionUpdate(
              institutionType = Option("OVERRIDE_institutionType"),
              description = Option("OVERRIDE_description"),
              digitalAddress = Option("OVERRIDE_digitalAddress"),
              address = Option("OVERRIDE_address"),
              taxCode = Option("OVERRIDE_taxCode")
            )
          ),
          billing = Option(
            PartyManagementDependency
              .Billing(vatNumber = "VATNUMBER", recipientCode = "RECIPIENTCODE", publicServices = Option(true))
          )
        ),
        PartyManagementDependency.Relationship(
          id = UUID.randomUUID(),
          from = managerId,
          to = institution.id,
          filePath = None,
          fileName = None,
          contentType = None,
          role = PartyManagementDependency.PartyRole.MANAGER,
          product = defaultProduct.copy(id = deletedProduct),
          state = PartyManagementDependency.RelationshipState.DELETED,
          createdAt = defaultRelationshipTimestamp,
          updatedAt = None,
          pricingPlan = Option("pricingPlan"),
          institutionUpdate = Option(
            PartyManagementDependency.InstitutionUpdate(
              institutionType = Option("OVERRIDE_institutionType"),
              description = Option("OVERRIDE_description"),
              digitalAddress = Option("OVERRIDE_digitalAddress"),
              address = Option("OVERRIDE_address"),
              taxCode = Option("OVERRIDE_taxCode")
            )
          ),
          billing = Option(
            PartyManagementDependency
              .Billing(vatNumber = "VATNUMBER", recipientCode = "RECIPIENTCODE", publicServices = Option(true))
          )
        )
      )

//      (mockJWTReader
//        .getClaims(_: String))
//        .expects(*)
//        .returning(mockUid(uid))
//        .once()

      (mockPartyManagementService
        .retrieveInstitutionByExternalId(_: String)(_: String))
        .expects(externalId, *)
        .returning(Future.successful(institution))
        .once()

      (mockPartyManagementService
        .retrieveRelationships(
          _: Option[UUID],
          _: Option[UUID],
          _: Seq[PartyManagementDependency.PartyRole],
          _: Seq[PartyManagementDependency.RelationshipState],
          _: Seq[String],
          _: Seq[String]
        )(_: String))
        .expects(
          None,
          Some(institution.id),
          Seq(PartyManagementDependency.PartyRole.MANAGER),
          Seq(
            PartyManagementDependency.RelationshipState.PENDING,
            PartyManagementDependency.RelationshipState.ACTIVE,
            PartyManagementDependency.RelationshipState.SUSPENDED,
            PartyManagementDependency.RelationshipState.DELETED
          ),
          Seq.empty,
          Seq.empty,
          *
        )
        .returning(Future.successful(PartyManagementDependency.Relationships(items = relationships)))
        .once()

      val response =
        Http()
          .singleRequest(
            HttpRequest(
              uri = s"$url/external/institutions/$externalId/products?states=ACTIVE,PENDING",
              method = HttpMethods.GET
            )
          )
          .futureValue

      val body = Unmarshal(response.entity).to[Products].futureValue

      val expected = Seq(
        Product(deletedProduct, ProductState.ACTIVE),
        Product(pendingProduct, ProductState.PENDING),
        Product(suspendedProduct, ProductState.ACTIVE),
        Product(activeProduct, ProductState.ACTIVE)
      )
      body.products mustBe expected
    }

    "retrieve products asking ACTIVE/PENDING even when there are only PENDING products" in {
      val institutionIdUUID = UUID.randomUUID()
      val externalId        = UUID.randomUUID().toString
      val originId          = UUID.randomUUID().toString

      val institution = PartyManagementDependency.Institution(
        id = institutionIdUUID,
        externalId = externalId,
        originId = originId,
        description = "",
        digitalAddress = "",
        taxCode = "",
        attributes = Seq.empty,
        address = "",
        zipCode = "",
        origin = "",
        institutionType = Option.empty
      )

      val managerId       = UUID.randomUUID()
      val pendingProduct1 = "pendingProduct1"
      val pendingProduct2 = "pendingProduct2"

      val relationships = Seq(
        PartyManagementDependency.Relationship(
          id = UUID.randomUUID(),
          from = managerId,
          to = institution.id,
          filePath = None,
          fileName = None,
          contentType = None,
          role = PartyManagementDependency.PartyRole.MANAGER,
          product = defaultProduct.copy(id = pendingProduct1),
          state = PartyManagementDependency.RelationshipState.PENDING,
          createdAt = defaultRelationshipTimestamp,
          updatedAt = None,
          pricingPlan = Option("pricingPlan"),
          institutionUpdate = Option(
            PartyManagementDependency.InstitutionUpdate(
              institutionType = Option("OVERRIDE_institutionType"),
              description = Option("OVERRIDE_description"),
              digitalAddress = Option("OVERRIDE_digitalAddress"),
              address = Option("OVERRIDE_address"),
              taxCode = Option("OVERRIDE_taxCode")
            )
          ),
          billing = Option(
            PartyManagementDependency
              .Billing(vatNumber = "VATNUMBER", recipientCode = "RECIPIENTCODE", publicServices = Option(true))
          )
        ),
        PartyManagementDependency.Relationship(
          id = UUID.randomUUID(),
          from = managerId,
          to = institution.id,
          filePath = None,
          fileName = None,
          contentType = None,
          role = PartyManagementDependency.PartyRole.MANAGER,
          product = defaultProduct.copy(id = pendingProduct2),
          state = PartyManagementDependency.RelationshipState.PENDING,
          createdAt = defaultRelationshipTimestamp,
          updatedAt = None,
          pricingPlan = Option("pricingPlan"),
          institutionUpdate = Option(
            PartyManagementDependency.InstitutionUpdate(
              institutionType = Option("OVERRIDE_institutionType"),
              description = Option("OVERRIDE_description"),
              digitalAddress = Option("OVERRIDE_digitalAddress"),
              address = Option("OVERRIDE_address"),
              taxCode = Option("OVERRIDE_taxCode")
            )
          ),
          billing = Option(
            PartyManagementDependency
              .Billing(vatNumber = "VATNUMBER", recipientCode = "RECIPIENTCODE", publicServices = Option(true))
          )
        )
      )

//      (mockJWTReader
//        .getClaims(_: String))
//        .expects(*)
//        .returning(mockUid(uid))
//        .once()

      (mockPartyManagementService
        .retrieveInstitutionByExternalId(_: String)(_: String))
        .expects(externalId, *)
        .returning(Future.successful(institution))
        .once()

      (mockPartyManagementService
        .retrieveRelationships(
          _: Option[UUID],
          _: Option[UUID],
          _: Seq[PartyManagementDependency.PartyRole],
          _: Seq[PartyManagementDependency.RelationshipState],
          _: Seq[String],
          _: Seq[String]
        )(_: String))
        .expects(
          None,
          Some(institution.id),
          Seq(PartyManagementDependency.PartyRole.MANAGER),
          Seq(
            PartyManagementDependency.RelationshipState.PENDING,
            PartyManagementDependency.RelationshipState.ACTIVE,
            PartyManagementDependency.RelationshipState.SUSPENDED,
            PartyManagementDependency.RelationshipState.DELETED
          ),
          Seq.empty,
          Seq.empty,
          *
        )
        .returning(Future.successful(PartyManagementDependency.Relationships(items = relationships)))
        .once()

      val response =
        Http()
          .singleRequest(
            HttpRequest(
              uri = s"$url/external/institutions/$externalId/products?states=ACTIVE,PENDING",
              method = HttpMethods.GET
            )
          )
          .futureValue

      val body = Unmarshal(response.entity).to[Products].futureValue

      val expected = Set(Product(pendingProduct1, ProductState.PENDING), Product(pendingProduct2, ProductState.PENDING))

      body.products.toSet mustBe expected
    }

    "retrieve products asking ACTIVE/PENDING even when there are only ACTIVE products" in {
      val institutionIdUUID = UUID.randomUUID()
      val externalId        = UUID.randomUUID().toString
      val originId          = UUID.randomUUID().toString

      val institution = PartyManagementDependency.Institution(
        id = institutionIdUUID,
        externalId = externalId,
        originId = originId,
        description = "",
        digitalAddress = "",
        taxCode = "",
        attributes = Seq.empty,
        address = "",
        zipCode = "",
        origin = "",
        institutionType = Option.empty
      )

      val managerId      = UUID.randomUUID()
      val activeProduct1 = "activeProduct1"
      val activeProduct2 = "activeProduct2"

      val relationships = Seq(
        PartyManagementDependency.Relationship(
          id = UUID.randomUUID(),
          from = managerId,
          to = institution.id,
          filePath = None,
          fileName = None,
          contentType = None,
          role = PartyManagementDependency.PartyRole.MANAGER,
          product = defaultProduct.copy(id = activeProduct1),
          state = PartyManagementDependency.RelationshipState.ACTIVE,
          createdAt = defaultRelationshipTimestamp,
          updatedAt = None,
          pricingPlan = Option("pricingPlan"),
          institutionUpdate = Option(
            PartyManagementDependency.InstitutionUpdate(
              institutionType = Option("OVERRIDE_institutionType"),
              description = Option("OVERRIDE_description"),
              digitalAddress = Option("OVERRIDE_digitalAddress"),
              address = Option("OVERRIDE_address"),
              taxCode = Option("OVERRIDE_taxCode")
            )
          ),
          billing = Option(
            PartyManagementDependency
              .Billing(vatNumber = "VATNUMBER", recipientCode = "RECIPIENTCODE", publicServices = Option(true))
          )
        ),
        PartyManagementDependency.Relationship(
          id = UUID.randomUUID(),
          from = managerId,
          to = institution.id,
          filePath = None,
          fileName = None,
          contentType = None,
          role = PartyManagementDependency.PartyRole.MANAGER,
          product = defaultProduct.copy(id = activeProduct2),
          state = PartyManagementDependency.RelationshipState.ACTIVE,
          createdAt = defaultRelationshipTimestamp,
          updatedAt = None,
          pricingPlan = Option("pricingPlan"),
          institutionUpdate = Option(
            PartyManagementDependency.InstitutionUpdate(
              institutionType = Option("OVERRIDE_institutionType"),
              description = Option("OVERRIDE_description"),
              digitalAddress = Option("OVERRIDE_digitalAddress"),
              address = Option("OVERRIDE_address"),
              taxCode = Option("OVERRIDE_taxCode")
            )
          ),
          billing = Option(
            PartyManagementDependency
              .Billing(vatNumber = "VATNUMBER", recipientCode = "RECIPIENTCODE", publicServices = Option(true))
          )
        )
      )

//      (mockJWTReader
//        .getClaims(_: String))
//        .expects(*)
//        .returning(mockUid(uid))
//        .once()

      (mockPartyManagementService
        .retrieveInstitutionByExternalId(_: String)(_: String))
        .expects(externalId, *)
        .returning(Future.successful(institution))
        .once()

      (mockPartyManagementService
        .retrieveRelationships(
          _: Option[UUID],
          _: Option[UUID],
          _: Seq[PartyManagementDependency.PartyRole],
          _: Seq[PartyManagementDependency.RelationshipState],
          _: Seq[String],
          _: Seq[String]
        )(_: String))
        .expects(
          None,
          Some(institution.id),
          Seq(PartyManagementDependency.PartyRole.MANAGER),
          Seq(
            PartyManagementDependency.RelationshipState.PENDING,
            PartyManagementDependency.RelationshipState.ACTIVE,
            PartyManagementDependency.RelationshipState.SUSPENDED,
            PartyManagementDependency.RelationshipState.DELETED
          ),
          Seq.empty,
          Seq.empty,
          *
        )
        .returning(Future.successful(PartyManagementDependency.Relationships(items = relationships)))
        .once()

      val response =
        Http()
          .singleRequest(
            HttpRequest(
              uri = s"$url/external/institutions/$externalId/products?states=ACTIVE,PENDING",
              method = HttpMethods.GET
            )
          )
          .futureValue

      val body = Unmarshal(response.entity).to[Products].futureValue

      val expected = Set(Product(activeProduct1, ProductState.ACTIVE), Product(activeProduct2, ProductState.ACTIVE))

      body.products.toSet mustBe expected
    }

    "retrieve no products" in {
      val institutionIdUUID = UUID.randomUUID()
      val externalId        = UUID.randomUUID().toString
      val originId          = UUID.randomUUID().toString

      val institution = PartyManagementDependency.Institution(
        id = institutionIdUUID,
        externalId = externalId,
        originId = originId,
        description = "",
        digitalAddress = "",
        taxCode = "",
        attributes = Seq.empty,
        address = "",
        zipCode = "",
        origin = "",
        institutionType = Option.empty
      )

      (mockPartyManagementService
        .retrieveInstitutionByExternalId(_: String)(_: String))
        .expects(externalId, *)
        .returning(Future.successful(institution))
        .once()

//      (mockJWTReader
//        .getClaims(_: String))
//        .expects(*)
//        .returning(mockUid(uid))
//        .once()

      (mockPartyManagementService
        .retrieveRelationships(
          _: Option[UUID],
          _: Option[UUID],
          _: Seq[PartyManagementDependency.PartyRole],
          _: Seq[PartyManagementDependency.RelationshipState],
          _: Seq[String],
          _: Seq[String]
        )(_: String))
        .expects(
          None,
          Some(institution.id),
          Seq(PartyManagementDependency.PartyRole.MANAGER),
          Seq(
            PartyManagementDependency.RelationshipState.PENDING,
            PartyManagementDependency.RelationshipState.ACTIVE,
            PartyManagementDependency.RelationshipState.SUSPENDED,
            PartyManagementDependency.RelationshipState.DELETED
          ),
          Seq.empty,
          Seq.empty,
          *
        )
        .returning(Future.successful(PartyManagementDependency.Relationships(items = Seq.empty)))
        .once()

      val response =
        Http()
          .singleRequest(
            HttpRequest(
              uri = s"$url/external/institutions/$externalId/products?states=ACTIVE",
              method = HttpMethods.GET
            )
          )
          .futureValue

      response.status mustBe StatusCodes.NotFound
    }

  }

}<|MERGE_RESOLUTION|>--- conflicted
+++ resolved
@@ -1088,28 +1088,8 @@
 
       val relationships = PartyManagementDependency.Relationships(items = Seq(relationship1))
 
-<<<<<<< HEAD
-=======
       val managerInstitution1 = relationship1
 
-      val institution = PartyManagementDependency.Institution(
-        id = orgPartyId,
-        institutionId = institutionId,
-        description = "org1",
-        digitalAddress = "digitalAddress1",
-        attributes = Seq(
-          PartyManagementDependency.Attribute(attribute1.origin, attribute1.code, attribute1.description),
-          PartyManagementDependency.Attribute(attribute2.origin, attribute2.code, attribute2.description),
-          PartyManagementDependency.Attribute(attribute3.origin, attribute3.code, attribute3.description)
-        ),
-        taxCode = "123",
-        address = "address",
-        zipCode = "zipCode",
-        origin = "IPA",
-        institutionType = Option("PA")
-      )
-
->>>>>>> eec5078d
       val expected = OnboardingInfo(
         person = PersonInfo(
           name = user.name,
