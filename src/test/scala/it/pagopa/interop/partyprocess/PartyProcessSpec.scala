--- conflicted
+++ resolved
@@ -36,13 +36,8 @@
 import it.pagopa.interop.partyprocess.model.RelationshipState.ACTIVE
 import it.pagopa.interop.partyprocess.model.{Billing, InstitutionUpdate, Attribute, _}
 import it.pagopa.interop.partyprocess.server.Controller
-<<<<<<< HEAD
-import it.pagopa.interop.partyprocess.service.impl.{ProductServiceImpl, RelationshipServiceImpl}
-import it.pagopa.interop.partyprocess.service.{ProductService, RelationshipService}
-=======
 import it.pagopa.interop.partyprocess.service.{ProductService, RelationshipService}
 import it.pagopa.interop.partyprocess.service.impl.{ProductServiceImpl, RelationshipServiceImpl}
->>>>>>> d79ce817
 import it.pagopa.interop.partyregistryproxy.client.{model => PartyProxyDependencies}
 import it.pagopa.userreg.client.model.{SaveUserDto, UserId, WorkContactResource}
 import org.scalamock.scalatest.MockFactory
@@ -104,11 +99,7 @@
     loadEnvVars()
 
     val relationshipService: RelationshipService =
-<<<<<<< HEAD
       new RelationshipServiceImpl(mockPartyManagementService)
-=======
-      new RelationshipServiceImpl(mockPartyManagementService, mockUserRegistryService)
->>>>>>> d79ce817
     val productService: ProductService           = new ProductServiceImpl(mockPartyManagementService)
 
     val processApi = new ProcessApi(
@@ -744,18 +735,7 @@
       val attribute5 = partyprocess.model.Attribute(UUID.randomUUID().toString, "name5", origin)
       val attribute6 = partyprocess.model.Attribute(UUID.randomUUID().toString, "name6", origin)
 
-<<<<<<< HEAD
       val user = UserRegistryUser(id = uid, taxCode = taxCode1, name = "Mario", surname = "Rossi")
-=======
-      val user = UserRegistryUser(
-        id = uid,
-        externalId = taxCode1,
-        name = "Mario",
-        surname = "Rossi",
-        certification = CertificationEnumsNone,
-        extras = UserRegistryUserExtras(email = None, birthDate = None)
-      )
->>>>>>> d79ce817
 
       val relationship1 =
         PartyManagementDependency.Relationship(
@@ -866,10 +846,7 @@
             externalId = institution1.externalId,
             originId = institution1.originId,
             origin = origin,
-<<<<<<< HEAD
-=======
             institutionType = institution1.institutionType,
->>>>>>> d79ce817
             description = institution1.description,
             taxCode = institution1.taxCode,
             digitalAddress = institution1.digitalAddress,
@@ -887,10 +864,7 @@
             externalId = institution2.externalId,
             originId = institution2.originId,
             origin = institution2.origin,
-<<<<<<< HEAD
-=======
             institutionType = institution2.institutionType,
->>>>>>> d79ce817
             description = institution2.description,
             taxCode = institution2.taxCode,
             digitalAddress = institution2.digitalAddress,
@@ -1019,18 +993,7 @@
     ): OnboardingInfo = {
       val taxCode1 = "CF1"
 
-<<<<<<< HEAD
       val user = UserRegistryUser(id = uid, taxCode = taxCode1, name = "Mario", surname = "Rossi")
-=======
-      val user = UserRegistryUser(
-        id = uid,
-        externalId = taxCode1,
-        name = "Mario",
-        surname = "Rossi",
-        certification = CertificationEnumsNone,
-        extras = UserRegistryUserExtras(email = Some("super@mario.it"), birthDate = None)
-      )
->>>>>>> d79ce817
 
       val relationship1 =
         PartyManagementDependency.Relationship(
@@ -1060,31 +1023,17 @@
 
       val relationships = PartyManagementDependency.Relationships(items = Seq(relationship1))
 
-<<<<<<< HEAD
+      val managerInstitution1 = relationship1
+
       val expected = OnboardingInfo(
         userId = Option(user.id),
-=======
-      val managerInstitution1 = relationship1
-
-      val expected = OnboardingInfo(
-        person = PersonInfo(
-          name = user.name,
-          surname = user.surname,
-          taxCode = user.externalId,
-          certification = Certification.NONE,
-          institutionContacts = Map(institution.id.toString -> Seq(Contact(email = user.extras.email.get)))
-        ),
->>>>>>> d79ce817
         institutions = Seq(
           OnboardingData(
             id = institution.id,
             externalId = institution.externalId,
             originId = institution.originId,
             origin = institution.origin,
-<<<<<<< HEAD
-=======
             institutionType = institution.institutionType,
->>>>>>> d79ce817
             description = institution.description,
             taxCode = institution.taxCode,
             digitalAddress = institution.digitalAddress,
@@ -1283,6 +1232,51 @@
 
       val response =
         Http()
+          .singleRequest(HttpRequest(uri = s"$url/onboarding/info?institutionId=$orgPartyId", method = HttpMethods.GET))
+          .futureValue
+
+      val body = Unmarshal(response.entity).to[OnboardingInfo].futureValue
+
+      response.status mustBe StatusCodes.OK
+      body mustBe expected
+    }
+
+    "retrieve an onboarding info with institution externalId filter" in {
+      val externalId = UUID.randomUUID().toString
+      val originId   = UUID.randomUUID().toString
+      val origin     = "IPA"
+      val orgPartyId = UUID.randomUUID()
+      val attribute1 = partyprocess.model.Attribute(UUID.randomUUID().toString, "name1", "origin")
+      val attribute2 = partyprocess.model.Attribute(UUID.randomUUID().toString, "name2", "origin")
+      val attribute3 = partyprocess.model.Attribute(UUID.randomUUID().toString, "name3", "origin")
+
+      val institution = PartyManagementDependency.Institution(
+        id = orgPartyId,
+        externalId = externalId,
+        originId = originId,
+        description = "org1",
+        digitalAddress = "digitalAddress1",
+        attributes = Seq(
+          PartyManagementDependency.Attribute(attribute1.origin, attribute1.code, attribute1.description),
+          PartyManagementDependency.Attribute(attribute2.origin, attribute2.code, attribute2.description),
+          PartyManagementDependency.Attribute(attribute3.origin, attribute3.code, attribute3.description)
+        ),
+        taxCode = "123",
+        address = "address",
+        zipCode = "zipCode",
+        origin = origin,
+        institutionType = Option("PA")
+      )
+      val expected    = configureOnboardingInfoTest(institution, attribute1, attribute2, attribute3)
+
+      (mockPartyManagementService
+        .retrieveInstitutionByExternalId(_: String)(_: String))
+        .expects(externalId, *)
+        .returning(Future.successful(institution))
+        .once()
+
+      val response =
+        Http()
           .singleRequest(
             HttpRequest(uri = s"$url/onboarding/info?institutionExternalId=$externalId", method = HttpMethods.GET)
           )
@@ -1499,27 +1493,14 @@
         .once()
 
       val expected = OnboardingInfo(
-<<<<<<< HEAD
         userId = Option(user.id),
-=======
-        person = PersonInfo(
-          name = user.name,
-          surname = user.surname,
-          taxCode = user.externalId,
-          certification = Certification.NONE,
-          institutionContacts = Map(orgPartyId.toString -> Seq(Contact(email = user.extras.email.get)))
-        ),
->>>>>>> d79ce817
         institutions = Seq(
           OnboardingData(
             id = institution.id,
             externalId = institution.externalId,
             originId = institution.originId,
             origin = institution.origin,
-<<<<<<< HEAD
-=======
             institutionType = institution.institutionType,
->>>>>>> d79ce817
             description = institution.description,
             taxCode = institution.taxCode,
             digitalAddress = institution.digitalAddress,
@@ -2519,14 +2500,6 @@
           id = adminRelationshipId,
           from = uid,
           to = orgPartyId,
-<<<<<<< HEAD
-=======
-          name = "name",
-          surname = "surname",
-          taxCode = "taxCode",
-          certification = Certification.NONE,
-          institutionContacts = Map(orgPartyId.toString -> Seq(Contact(email = "email@mail.com"))),
->>>>>>> d79ce817
           role = PartyRole.DELEGATE,
           product = defaultProductInfo,
           state = ACTIVE,
@@ -2537,14 +2510,6 @@
           id = relationshipId1,
           from = userId1,
           to = orgPartyId,
-<<<<<<< HEAD
-=======
-          name = "name1",
-          surname = "surname1",
-          taxCode = "taxCode1",
-          certification = Certification.NONE,
-          institutionContacts = Map(orgPartyId.toString -> Seq(Contact(email = "email1@mail.com"))),
->>>>>>> d79ce817
           role = PartyRole.MANAGER,
           product = defaultProductInfo,
           state = RelationshipState.ACTIVE,
@@ -2567,14 +2532,6 @@
           id = relationshipId2,
           from = userId2,
           to = orgPartyId,
-<<<<<<< HEAD
-=======
-          name = "name2",
-          surname = "surname2",
-          taxCode = "taxCode2",
-          certification = Certification.NONE,
-          institutionContacts = Map(orgPartyId.toString -> Seq(Contact(email = "email2@mail.com"))),
->>>>>>> d79ce817
           role = PartyRole.OPERATOR,
           product = defaultProductInfo.copy(role = "security"),
           state = RelationshipState.ACTIVE,
@@ -2585,14 +2542,6 @@
           id = relationshipId3,
           from = userId3,
           to = orgPartyId,
-<<<<<<< HEAD
-=======
-          name = "name3",
-          surname = "surname3",
-          taxCode = "taxCode3",
-          certification = Certification.NONE,
-          institutionContacts = Map(orgPartyId.toString -> Seq(Contact(email = "email3@mail.com"))),
->>>>>>> d79ce817
           role = PartyRole.OPERATOR,
           product = defaultProductInfo.copy(role = "api"),
           state = RelationshipState.ACTIVE,
@@ -2752,14 +2701,6 @@
         id = relationshipId1,
         from = userId1,
         to = orgPartyId,
-<<<<<<< HEAD
-=======
-        name = "name2",
-        surname = "surname2",
-        taxCode = "taxCode2",
-        certification = Certification.NONE,
-        institutionContacts = Map(orgPartyId.toString -> Seq(Contact(email = "email2@mail.com"))),
->>>>>>> d79ce817
         role = PartyRole.OPERATOR,
         product = defaultProductInfo.copy(role = "security"),
         state = RelationshipState.ACTIVE,
@@ -2770,14 +2711,6 @@
         id = relationshipId2,
         from = userId2,
         to = orgPartyId,
-<<<<<<< HEAD
-=======
-        name = "name3",
-        surname = "surname3",
-        taxCode = "taxCode3",
-        certification = Certification.NONE,
-        institutionContacts = Map(orgPartyId.toString -> Seq(Contact(email = "email3@mail.com"))),
->>>>>>> d79ce817
         role = PartyRole.OPERATOR,
         product = defaultProductInfo.copy(role = "api"),
         state = RelationshipState.ACTIVE,
@@ -2953,14 +2886,6 @@
           id = relationshipId2,
           from = userId2,
           to = orgPartyId,
-<<<<<<< HEAD
-=======
-          name = "name2",
-          surname = "surname2",
-          taxCode = "taxCode2",
-          certification = Certification.NONE,
-          institutionContacts = Map(orgPartyId.toString -> Seq(Contact(email = "email2@mail.com"))),
->>>>>>> d79ce817
           role = PartyRole.OPERATOR,
           product = defaultProductInfo.copy(role = "security"),
           state = RelationshipState.ACTIVE,
@@ -3096,14 +3021,6 @@
         id = relationshipId1,
         from = userId1,
         to = orgPartyId,
-<<<<<<< HEAD
-=======
-        name = "name2",
-        surname = "surname2",
-        taxCode = "taxCode2",
-        certification = Certification.NONE,
-        institutionContacts = Map(orgPartyId.toString -> Seq(Contact(email = "email2@mail.com"))),
->>>>>>> d79ce817
         role = PartyRole.OPERATOR,
         product = defaultProductInfo.copy(id = "Interop", role = "security"),
         state = RelationshipState.ACTIVE,
@@ -3248,14 +3165,6 @@
         id = relationshipId1,
         from = adminIdentifier,
         to = orgPartyId,
-<<<<<<< HEAD
-=======
-        name = "name1",
-        surname = "surname1",
-        taxCode = "taxCode1",
-        certification = Certification.NONE,
-        institutionContacts = Map(orgPartyId.toString -> Seq(Contact(email = "email1@mail.com"))),
->>>>>>> d79ce817
         role = PartyRole.MANAGER,
         product = defaultProductInfo,
         state = RelationshipState.ACTIVE,
@@ -3422,14 +3331,6 @@
         id = relationshipId2,
         from = userId2,
         to = orgPartyId,
-<<<<<<< HEAD
-=======
-        name = "name2",
-        surname = "surname2",
-        taxCode = "taxCode2",
-        certification = Certification.NONE,
-        institutionContacts = Map(orgPartyId.toString -> Seq(Contact(email = "email2@mail.com"))),
->>>>>>> d79ce817
         role = PartyRole.DELEGATE,
         product = defaultProductInfo,
         state = RelationshipState.PENDING,
@@ -3612,14 +3513,6 @@
           id = relationshipId3,
           from = userId3,
           to = orgPartyId,
-<<<<<<< HEAD
-=======
-          name = "name3",
-          surname = "surname3",
-          taxCode = "taxCode3",
-          certification = Certification.NONE,
-          institutionContacts = Map(orgPartyId.toString -> Seq(Contact(email = "email3@mail.com"))),
->>>>>>> d79ce817
           role = PartyRole.OPERATOR,
           product = defaultProductInfo.copy(id = "Interop", role = "security"),
           state = RelationshipState.ACTIVE,
@@ -3630,14 +3523,6 @@
           id = relationshipId4,
           from = userId4,
           to = orgPartyId,
-<<<<<<< HEAD
-=======
-          name = "name4",
-          surname = "surname4",
-          taxCode = "taxCode4",
-          certification = Certification.NONE,
-          institutionContacts = Map(orgPartyId.toString -> Seq(Contact(email = "email4@mail.com"))),
->>>>>>> d79ce817
           role = PartyRole.OPERATOR,
           product = defaultProductInfo.copy(id = "Interop", role = "api"),
           state = RelationshipState.ACTIVE,
@@ -4178,7 +4063,6 @@
       val originId   = UUID.randomUUID().toString
       val origin     = "IPA"
       val orgPartyId = UUID.randomUUID()
-<<<<<<< HEAD
 
       val institution = PartyManagementDependency.Institution(
         id = orgPartyId,
@@ -4225,7 +4109,24 @@
         .returning(Future.successful(institution))
         .once()
 
-=======
+      val req = OnboardingLegalUsersRequest(
+        users = Seq(manager, delegate),
+        institutionId = Option(orgPartyId),
+        contract = OnboardingContract("a", "b")
+      )
+
+      val data     = Marshal(req).to[MessageEntity].map(_.dataBytes).futureValue
+      val response = request(data, "onboarding/legals", HttpMethods.POST)
+
+      response.status mustBe StatusCodes.NoContent
+    }
+    "create delegate with a manager active using externalId" in {
+      val taxCode1   = "managerTaxCode"
+      val taxCode2   = "delegateTaxCode"
+      val externalId = UUID.randomUUID().toString
+      val originId   = UUID.randomUUID().toString
+      val origin     = "IPA"
+      val orgPartyId = UUID.randomUUID()
 
       val institution = PartyManagementDependency.Institution(
         id = orgPartyId,
@@ -4264,112 +4165,6 @@
           email = None
         )
 
-      configureCreateLegalTest(orgPartyId, managerId, manager, delegateId, delegate)
-
-      (mockPartyManagementService
-        .retrieveInstitution(_: UUID)(_: String))
-        .expects(orgPartyId, *)
-        .returning(Future.successful(institution))
-        .once()
-
->>>>>>> d79ce817
-      val req = OnboardingLegalUsersRequest(
-        users = Seq(manager, delegate),
-        institutionId = Option(orgPartyId),
-        contract = OnboardingContract("a", "b")
-      )
-
-      val data     = Marshal(req).to[MessageEntity].map(_.dataBytes).futureValue
-      val response = request(data, "onboarding/legals", HttpMethods.POST)
-
-      response.status mustBe StatusCodes.NoContent
-    }
-    "create delegate with a manager active using externalId" in {
-      val taxCode1   = "managerTaxCode"
-      val taxCode2   = "delegateTaxCode"
-      val externalId = UUID.randomUUID().toString
-      val originId   = UUID.randomUUID().toString
-      val origin     = "IPA"
-      val orgPartyId = UUID.randomUUID()
-<<<<<<< HEAD
-
-      val institution = PartyManagementDependency.Institution(
-        id = orgPartyId,
-        externalId = externalId,
-        originId = originId,
-        description = "org1",
-        digitalAddress = "digitalAddress1",
-        attributes = Seq.empty,
-        taxCode = "123",
-        address = "address",
-        zipCode = "zipCode",
-        origin = origin,
-        institutionType = Option.empty
-      )
-
-      val managerId  = UUID.randomUUID()
-      val delegateId = UUID.randomUUID()
-      val manager    =
-        User(
-          name = "manager",
-          surname = "manager",
-          taxCode = taxCode1,
-          role = PartyRole.MANAGER,
-          product = "product",
-          productRole = "admin",
-          email = None
-        )
-      val delegate   =
-        User(
-          name = "delegate",
-          surname = "delegate",
-          taxCode = taxCode2,
-          role = PartyRole.DELEGATE,
-          product = "product",
-          productRole = "admin",
-          email = None
-        )
-
-=======
-
-      val institution = PartyManagementDependency.Institution(
-        id = orgPartyId,
-        externalId = externalId,
-        originId = originId,
-        description = "org1",
-        digitalAddress = "digitalAddress1",
-        attributes = Seq.empty,
-        taxCode = "123",
-        address = "address",
-        zipCode = "zipCode",
-        origin = origin,
-        institutionType = Option.empty
-      )
-
-      val managerId  = UUID.randomUUID()
-      val delegateId = UUID.randomUUID()
-      val manager    =
-        User(
-          name = "manager",
-          surname = "manager",
-          taxCode = taxCode1,
-          role = PartyRole.MANAGER,
-          product = "product",
-          productRole = "admin",
-          email = None
-        )
-      val delegate   =
-        User(
-          name = "delegate",
-          surname = "delegate",
-          taxCode = taxCode2,
-          role = PartyRole.DELEGATE,
-          product = "product",
-          productRole = "admin",
-          email = None
-        )
-
->>>>>>> d79ce817
       configureCreateLegalTest(orgPartyId, managerId, manager, delegateId, delegate)
 
       (mockPartyManagementService
