package it.pagopa.pdnd.interop.uservice.partyprocess

import akka.http.scaladsl.Http
import akka.http.scaladsl.marshallers.sprayjson.SprayJsonSupport
import akka.http.scaladsl.marshalling.Marshal
import akka.http.scaladsl.model._
import akka.http.scaladsl.model.headers.{Authorization, OAuth2BearerToken}
import akka.http.scaladsl.server.directives.{AuthenticationDirective, SecurityDirectives}
import akka.http.scaladsl.unmarshalling.Unmarshal
import it.pagopa.pdnd.interop.uservice.attributeregistrymanagement.client.model.{Attribute, AttributesResponse}
import it.pagopa.pdnd.interop.uservice.authorizationprocess.client.model.ValidJWT
import it.pagopa.pdnd.interop.uservice.partymanagement.client.model.RelationshipEnums.{Role, Status}
import it.pagopa.pdnd.interop.uservice.partymanagement.client.model._
import it.pagopa.pdnd.interop.uservice.partyprocess.api.ProcessApi
import it.pagopa.pdnd.interop.uservice.partyprocess.api.impl.ProcessApiServiceImpl
import it.pagopa.pdnd.interop.uservice.partyprocess.common.system.{Authenticator, classicActorSystem, executionContext}
import it.pagopa.pdnd.interop.uservice.partyprocess.model._
import it.pagopa.pdnd.interop.uservice.partyprocess.server.Controller
import it.pagopa.pdnd.interop.uservice.partyregistryproxy.client.model.{Categories, Category, Institution}
import it.pagopa.pdnd.interop.uservice.userregistrymanagement.client.model.{
  NONE => CertificationEnumsNone,
  User => UserRegistryUser,
  UserExtras => UserRegistryUserExtras,
  UserSeed => UserRegistryUserSeed
}
import org.scalamock.scalatest.MockFactory
import org.scalatest.BeforeAndAfterAll
import org.scalatest.concurrent.ScalaFutures
import org.scalatest.matchers.must.Matchers
import org.scalatest.wordspec.AnyWordSpecLike
import spray.json.DefaultJsonProtocol

import java.io.File
import java.nio.file.Paths
import java.time.OffsetDateTime
import java.util.UUID
import scala.concurrent.duration.{Duration, DurationInt}
import scala.concurrent.{Await, Future}

class PartyProcessSpec
    extends MockFactory
    with AnyWordSpecLike
    with BeforeAndAfterAll
    with Matchers
    with SprayJsonSupport
    with DefaultJsonProtocol
    with SpecHelper
    with ScalaFutures {

  var controller: Option[Controller]                 = None
  var bindServer: Option[Future[Http.ServerBinding]] = None

  val wrappingDirective: AuthenticationDirective[Seq[(String, String)]] =
    SecurityDirectives.authenticateOAuth2("SecurityRealm", Authenticator)

  override def beforeAll(): Unit = {
    System.setProperty("DELEGATE_PLATFORM_ROLES", "admin")
    System.setProperty("OPERATOR_PLATFORM_ROLES", "security, api")
    System.setProperty("MANAGER_PLATFORM_ROLES", "admin")
    System.setProperty("STORAGE_TYPE", "File")
    System.setProperty("STORAGE_CONTAINER", "local")
    System.setProperty("STORAGE_ENDPOINT", "local")
    System.setProperty("STORAGE_APPLICATION_ID", "local")
    System.setProperty("STORAGE_APPLICATION_SECRET", "local")
    System.setProperty("PARTY_MANAGEMENT_URL", "local")
    System.setProperty("PARTY_PROXY_URL", "local")
    System.setProperty("ATTRIBUTE_REGISTRY_URL", "local")
    System.setProperty("AUTHORIZATION_PROCESS_URL", "local")
    System.setProperty("USER_REGISTRY_MANAGEMENT_URL", "local")

    val processApi = new ProcessApi(
      new ProcessApiServiceImpl(
        mockPartyManagementService,
        mockPartyRegistryService,
        mockAttributeRegistryService,
        mockAuthorizationProcessService,
        mockUserRegistryService,
        mockMailer,
        mockPdfCreator,
        mockFileManager
      ),
      processApiMarshaller,
      wrappingDirective
    )

    controller = Some(new Controller(mockHealthApi, mockPlatformApi, processApi))

    controller foreach { controller =>
      bindServer = Some(
        Http()
          .newServerAt("0.0.0.0", SpecConfig.port)
          .bind(controller.routes)
      )

      Await.result(bindServer.get, 100.seconds)
    }
  }

  override def afterAll(): Unit = {
    bindServer.foreach(_.foreach(_.unbind()))
  }

  "Processing a request payload" must {

    "retrieve a onboarding info" in {
      val taxCode1       = "CF1"
      val institutionId1 = UUID.randomUUID()
      val institutionId2 = UUID.randomUUID()
      val personPartyId1 = "af80fac0-2775-4646-8fcf-28e083751900"
      val orgPartyId1    = "af80fac0-2775-4646-8fcf-28e083751901"
      val orgPartyId2    = "af80fac0-2775-4646-8fcf-28e083751902"
      val person1 = UserRegistryUser(
        id = UUID.fromString(personPartyId1),
        externalId = "CF1",
        name = "Mario",
        surname = "Rossi",
        certification = CertificationEnumsNone,
        extras = UserRegistryUserExtras(email = None, birthDate = None)
      )

      val relationship1 =
        Relationship(
          id = UUID.randomUUID(),
          from = person1.id,
          to = institutionId1,
          role = Role.Manager,
          platformRole = "admin",
          status = Status.Active
        )
      val relationship2 =
        Relationship(
          id = UUID.randomUUID(),
          from = person1.id,
          to = institutionId2,
          role = Role.Delegate,
          platformRole = "admin",
          status = Status.Active
        )

      val relationships = Relationships(items = Seq(relationship1, relationship2))

      val organization1 = Organization(
        institutionId = institutionId1.toString,
        description = "org1",
        digitalAddress = "digitalAddress1",
        id = UUID.fromString(orgPartyId1),
        attributes = Seq("1", "2", "3")
      )
      val organization2 = Organization(
        institutionId = institutionId2.toString,
        description = "org2",
        digitalAddress = "digitalAddress2",
        id = UUID.fromString(orgPartyId2),
        attributes = Seq("99", "100", "101")
      )

      val expected = OnBoardingInfo(
        person = PersonInfo(name = person1.name, surname = person1.surname, taxCode = person1.externalId),
        institutions = Seq(
          InstitutionInfo(
            institutionId = organization1.institutionId,
            description = organization1.description,
            digitalAddress = organization1.digitalAddress,
            status = relationship1.status.toString,
            role = relationship1.role.toString,
            platformRole = relationship1.platformRole,
            attributes = Seq("1", "2", "3")
          ),
          InstitutionInfo(
            institutionId = organization2.institutionId,
            description = organization2.description,
            digitalAddress = organization2.digitalAddress,
            status = relationship2.status.toString,
            role = relationship2.role.toString,
            platformRole = relationship2.platformRole,
            attributes = Seq("99", "100", "101")
          )
        )
      )

      val mockSubjectUUID = "af80fac0-2775-4646-8fcf-28e083751988"
      (mockAuthorizationProcessService.validateToken _)
        .expects(*)
        .returning(
          Future.successful(
            ValidJWT(
              iss = UUID.randomUUID().toString,
              sub = mockSubjectUUID,
              aud = List("test"),
              exp = OffsetDateTime.now(),
              nbf = OffsetDateTime.now(),
              iat = OffsetDateTime.now(),
              jti = "123"
            )
          )
        )
        .once()

      (mockUserRegistryService.getUserById _)
        .expects(UUID.fromString(mockSubjectUUID))
        .returning(
          Future.successful(
            UserRegistryUser(
              id = UUID.fromString(mockSubjectUUID),
              externalId = taxCode1,
              name = "Mario",
              surname = "Rossi",
              certification = CertificationEnumsNone,
              extras = UserRegistryUserExtras(email = Some("super@mario.it"), birthDate = None)
            )
          )
        )
        .once()

      (mockPartyManagementService.retrieveRelationships _)
        .expects(Some(UUID.fromString(mockSubjectUUID)), None, None)
        .returning(Future.successful(relationships))
        .once()
      (mockPartyManagementService.retrieveOrganization _)
        .expects(institutionId1)
        .returning(Future.successful(organization1))
        .once()
      (mockPartyManagementService.retrieveOrganization _)
        .expects(institutionId2)
        .returning(Future.successful(organization2))
        .once()

      val authorization: Seq[Authorization] = Seq(headers.Authorization(OAuth2BearerToken("token")))
      val response = Await.result(
        Http().singleRequest(
          HttpRequest(uri = s"$url/onboarding/info", method = HttpMethods.GET, headers = authorization)
        ),
        Duration.Inf
      )

      val body = Unmarshal(response.entity).to[OnBoardingInfo].futureValue

      response.status mustBe StatusCodes.OK
      body mustBe expected

    }

    "retrieve an onboarding info with institution id filter" in {
      val taxCode1       = "CF1"
      val institutionId1 = UUID.randomUUID()
      val personPartyId1 = "af80fac0-2775-4646-8fcf-28e083751800"
      val orgPartyId1    = "af80fac0-2775-4646-8fcf-28e083751801"
      val person1 = UserRegistryUser(
        id = UUID.fromString(personPartyId1),
        externalId = "CF1",
        name = "Mario",
        surname = "Rossi",
        certification = CertificationEnumsNone,
        extras = UserRegistryUserExtras(email = None, birthDate = None)
      )

      val relationship1 =
        Relationship(
          id = UUID.randomUUID(),
          from = person1.id,
          to = institutionId1,
          role = Role.Manager,
          platformRole = "admin",
          status = Status.Active
        )

      val relationships = Relationships(items = Seq(relationship1))

      val organization1 = Organization(
        institutionId = institutionId1.toString,
        description = "org1",
        digitalAddress = "digitalAddress1",
        id = UUID.fromString(orgPartyId1),
        attributes = Seq("1", "2", "3")
      )

      val expected = OnBoardingInfo(
        person = PersonInfo(name = person1.name, surname = person1.surname, taxCode = person1.externalId),
        institutions = Seq(
          InstitutionInfo(
            institutionId = organization1.institutionId,
            description = organization1.description,
            digitalAddress = organization1.digitalAddress,
            status = relationship1.status.toString,
            role = relationship1.role.toString,
            platformRole = relationship1.platformRole,
            attributes = Seq("1", "2", "3")
          )
        )
      )

      val mockSubjectUUID = UUID.randomUUID().toString
      (mockAuthorizationProcessService.validateToken _)
        .expects(*)
        .returning(
          Future.successful(
            ValidJWT(
              iss = UUID.randomUUID().toString,
              sub = mockSubjectUUID,
              aud = List("test"),
              exp = OffsetDateTime.now(),
              nbf = OffsetDateTime.now(),
              iat = OffsetDateTime.now(),
              jti = "123"
            )
          )
        )
        .once()

      (mockUserRegistryService.getUserById _)
        .expects(UUID.fromString(mockSubjectUUID))
        .returning(
          Future.successful(
            UserRegistryUser(
              id = UUID.fromString(mockSubjectUUID),
              externalId = taxCode1,
              name = "Mario",
              surname = "Rossi",
              certification = CertificationEnumsNone,
              extras = UserRegistryUserExtras(email = Some("super@mario.it"), birthDate = None)
            )
          )
        )
        .once()

      (mockPartyManagementService.retrieveRelationships _)
        .expects(Some(UUID.fromString(mockSubjectUUID)), Some(institutionId1), None)
        .returning(Future.successful(relationships))
        .once()
      (mockPartyManagementService.retrieveOrganization _)
        .expects(institutionId1)
        .returning(Future.successful(organization1))
        .once()

      val authorization: Seq[Authorization] = Seq(headers.Authorization(OAuth2BearerToken("token")))
      val response =
        Http()
          .singleRequest(
            HttpRequest(
              uri = s"$url/onboarding/info?institutionId=${institutionId1}",
              method = HttpMethods.GET,
              headers = authorization
            )
          )
          .futureValue

      val body = Unmarshal(response.entity).to[OnBoardingInfo].futureValue

      response.status mustBe StatusCodes.OK
      body mustBe expected

    }

    "fail the onboarding info retrieval when the institution id filter contains an invalid string" in {
      val mockSubjectUUID = "af80fac0-2775-4646-8fcf-28e083751988"
      (mockAuthorizationProcessService.validateToken _)
        .expects(*)
        .returning(
          Future.successful(
            ValidJWT(
              iss = UUID.randomUUID().toString,
              sub = mockSubjectUUID,
              aud = List("test"),
              exp = OffsetDateTime.now(),
              nbf = OffsetDateTime.now(),
              iat = OffsetDateTime.now(),
              jti = "123"
            )
          )
        )
        .once()

      val authorization: Seq[Authorization] = Seq(headers.Authorization(OAuth2BearerToken("token")))
      val response =
        Http()
          .singleRequest(
            HttpRequest(
              uri = s"$url/onboarding/info?institutionId=wrong-institution-id",
              method = HttpMethods.GET,
              headers = authorization
            )
          )
          .futureValue

      response.status mustBe StatusCodes.BadRequest

    }

    "create a legal" in {
      val taxCode1       = "managerTaxCode"
      val taxCode2       = "delegateTaxCode"
      val institutionId1 = "IST2"
      val orgPartyId1    = "bf80fac0-2775-4646-8fcf-28e083751901"
      val institution1 = Institution(
        id = institutionId1,
        o = None,
        ou = None,
        aoo = None,
        taxCode = None,
        administrationCode = None,
        category = Some("C17"),
        managerName = None,
        managerSurname = None,
        description = "institution",
        digitalAddress = None
      )
      val organization1 = Organization(
        institutionId = institutionId1,
        description = "org1",
        digitalAddress = "digitalAddress1",
        id = UUID.fromString(orgPartyId1),
        attributes = Seq.empty
      )

      val attr1 = AttributesResponse(
        Seq(
          Attribute(
            id = "1",
            code = Some("1"),
            certified = true,
            description = "attrs",
            origin = Some("test"),
            name = "C17",
            creationTime = OffsetDateTime.now()
          )
        )
      )

      val file = new File("src/test/resources/fake.file")

      val managerId  = UUID.randomUUID()
      val delegateId = UUID.randomUUID()
      val manager =
        User(
          name = "manager",
          surname = "manager",
          taxCode = taxCode1,
          role = "Manager",
          platformRole = "admin",
          email = None
        )
      val delegate =
        User(
          name = "delegate",
          surname = "delegate",
          taxCode = taxCode2,
          role = "Delegate",
          platformRole = "admin",
          email = None
        )

      (mockPartyRegistryService.getInstitution _).expects(*).returning(Future.successful(institution1)).once()
      (() => mockPartyRegistryService.getCategories)
        .expects()
        .returning(Future.successful(Categories(Seq(Category("C17", "attrs", "test")))))
        .once()
      (mockPartyManagementService.createOrganization _).expects(*).returning(Future.successful(organization1)).once()
      (mockUserRegistryService.createUser _)
        .expects(
          UserRegistryUserSeed(
            externalId = manager.taxCode,
            name = manager.name,
            surname = manager.surname,
            certification = CertificationEnumsNone,
            extras = UserRegistryUserExtras(email = manager.email, birthDate = None)
          )
        )
        .returning(
          Future.successful(
            UserRegistryUser(
              id = managerId,
              externalId = manager.taxCode,
              name = manager.name,
              surname = manager.surname,
              certification = CertificationEnumsNone,
              extras = UserRegistryUserExtras(email = manager.email, birthDate = None)
            )
          )
        )
        .once()

      (mockPartyManagementService.createPerson _)
        .expects(PersonSeed(managerId))
        .returning(Future.successful(Person(managerId)))
        .once()

      (mockUserRegistryService.createUser _)
        .expects(
          UserRegistryUserSeed(
            externalId = delegate.taxCode,
            name = delegate.name,
            surname = delegate.surname,
            certification = CertificationEnumsNone,
            extras = UserRegistryUserExtras(email = delegate.email, birthDate = None)
          )
        )
        .returning(
          Future.successful(
            UserRegistryUser(
              id = delegateId,
              externalId = delegate.taxCode,
              name = delegate.name,
              surname = delegate.surname,
              certification = CertificationEnumsNone,
              extras = UserRegistryUserExtras(email = delegate.email, birthDate = None)
            )
          )
        )
        .once()

      (mockPartyManagementService.createPerson _)
        .expects(PersonSeed(delegateId))
        .returning(Future.successful(Person(delegateId)))
        .once()

      (mockPartyManagementService.createRelationship _).expects(*, *, *, *).returning(Future.successful(())).repeat(2)
      (mockAttributeRegistryService.createAttribute _).expects(*, *, *).returning(Future.successful(attr1)).once()
      (mockPdfCreator.create _).expects(*, *).returning(Future.successful((file, "hash"))).once()
      (mockPartyManagementService.createToken _).expects(*, *).returning(Future.successful(TokenText("token"))).once()
      (mockMailer.send _).expects(*, *, *).returning(Future.successful(())).once()

      val req = OnBoardingRequest(users = Seq(manager, delegate), institutionId = "institutionId1")

      val data     = Marshal(req).to[MessageEntity].map(_.dataBytes).futureValue
      val response = request(data, "onboarding/legals", HttpMethods.POST)

      response.status mustBe StatusCodes.Created

    }

    "not create operators if does not exists any active legal for a given institution" in {

      val taxCode1 = "operator1TaxCode"
      val taxCode2 = "operator2TaxCode"

      val operator1 = User(
        name = "operator1",
        surname = "operator1",
        taxCode = taxCode1,
        role = "Operator",
        platformRole = "security",
        email = Some("operat@ore.it")
      )
      val operator2 = User(
        name = "operator2",
        surname = "operator2",
        taxCode = taxCode2,
        role = "Operator",
        platformRole = "security",
        email = None
      )

      (mockPartyManagementService.retrieveOrganizationByExternalId _)
        .expects(*)
        .returning(
          Future.successful(
            Organization(
              id = UUID.randomUUID(),
              institutionId = "d4r3",
              description = "test",
              digitalAddress = "big@fish.it",
              attributes = Seq.empty
            )
          )
        )
      (mockPartyManagementService.retrieveRelationships _)
        .expects(*, *, *)
        .returning(Future.successful(Relationships(Seq.empty)))

      val req = OnBoardingRequest(users = Seq(operator1, operator2), institutionId = "institutionId1")

      val data     = Marshal(req).to[MessageEntity].map(_.dataBytes).futureValue
      val response = request(data, "onboarding/operators", HttpMethods.POST)

      response.status mustBe StatusCodes.BadRequest

    }

    "create operators if exists a legal active for a given institution" in {

      val taxCode1       = "operator1TaxCode"
      val taxCode2       = "operator2TaxCode"
      val institutionId1 = UUID.randomUUID()
      val personPartyId1 = "bf80fac0-2775-4646-8fcf-28e083751900"
      val orgPartyId1    = "bf80fac0-2775-4646-8fcf-28e083751901"

      val organization1 = Organization(
        institutionId = institutionId1.toString,
        description = "org1",
        digitalAddress = "digitalAddress1",
        id = UUID.fromString(orgPartyId1),
        attributes = Seq.empty
      )

      val relationships =
        Relationships(
          Seq(
            Relationship(
              id = UUID.randomUUID(),
              from = UUID.fromString(personPartyId1),
              to = institutionId1,
              role = Role.Manager,
              platformRole = "admin",
              status = Status.Active
            )
          )
        )

      val operatorId1 = UUID.randomUUID()
      val operatorId2 = UUID.randomUUID()

      val operator1 = User(
        name = "operator1",
        surname = "operator1",
        taxCode = taxCode1,
        role = "Operator",
        platformRole = "security",
        email = Some("mario@ros.si")
      )
      val operator2 = User(
        name = "operator2",
        surname = "operator2",
        taxCode = taxCode2,
        role = "Operator",
        platformRole = "security",
        email = None
      )

      (mockPartyManagementService.retrieveOrganizationByExternalId _)
        .expects(*)
        .returning(Future.successful(organization1))
      (mockPartyManagementService.retrieveRelationships _)
        .expects(None, Some(UUID.fromString(orgPartyId1)), None)
        .returning(Future.successful(relationships))

      (mockUserRegistryService.createUser _)
        .expects(
          UserRegistryUserSeed(
            externalId = operator1.taxCode,
            name = operator1.name,
            surname = operator1.surname,
            certification = CertificationEnumsNone,
            extras = UserRegistryUserExtras(email = operator1.email, birthDate = None)
          )
        )
        .returning(
          Future.successful(
            UserRegistryUser(
              id = operatorId1,
              externalId = operator1.taxCode,
              name = operator1.name,
              surname = operator1.surname,
              certification = CertificationEnumsNone,
              extras = UserRegistryUserExtras(email = operator1.email, birthDate = None)
            )
          )
        )
        .once()

      (mockPartyManagementService.createPerson _)
        .expects(PersonSeed(operatorId1))
        .returning(Future.successful(Person(operatorId1)))
        .once()

      (mockUserRegistryService.createUser _)
        .expects(
          UserRegistryUserSeed(
            externalId = operator2.taxCode,
            name = operator2.name,
            surname = operator2.surname,
            certification = CertificationEnumsNone,
            extras = UserRegistryUserExtras(email = operator2.email, birthDate = None)
          )
        )
        .returning(
          Future.successful(
            UserRegistryUser(
              id = operatorId2,
              externalId = operator2.taxCode,
              name = operator2.name,
              surname = operator2.surname,
              certification = CertificationEnumsNone,
              extras = UserRegistryUserExtras(email = operator2.email, birthDate = None)
            )
          )
        )
        .once()

      (mockPartyManagementService.createPerson _)
        .expects(PersonSeed(operatorId2))
        .returning(Future.successful(Person(operatorId2)))
        .once()

      (mockPartyManagementService.createRelationship _).expects(*, *, *, *).returning(Future.successful(())).repeat(2)

      val req = OnBoardingRequest(users = Seq(operator1, operator2), institutionId = institutionId1.toString)

      val data     = Marshal(req).to[MessageEntity].map(_.dataBytes).futureValue
      val response = request(data, "onboarding/operators", HttpMethods.POST)

      response.status mustBe StatusCodes.Created

    }

    "confirm token" in {

      val token: String =
        "eyJjaGVja3N1bSI6IjZkZGVlODIwZDA2MzgzMTI3ZWYwMjlmNTcxMjg1MzM5IiwiaWQiOiI0YjJmY2Y3My1iMmI0LTQ4N2QtYjk2MC1jM2MwNGQ5NDc3YzItM2RiZDk0ZDUtMzY0MS00MWI0LWJlMGItZjJmZjZjODU4Zjg5LU1hbmFnZXIiLCJsZWdhbHMiOlt7ImZyb20iOiI0NjAwNzg4Mi0wMDNlLTRlM2EtODMzMC1iNGYyYjA0NGJmNGUiLCJyb2xlIjoiRGVsZWdhdGUiLCJ0byI6IjNkYmQ5NGQ1LTM2NDEtNDFiNC1iZTBiLWYyZmY2Yzg1OGY4OSJ9LHsiZnJvbSI6IjRiMmZjZjczLWIyYjQtNDg3ZC1iOTYwLWMzYzA0ZDk0NzdjMiIsInJvbGUiOiJNYW5hZ2VyIiwidG8iOiIzZGJkOTRkNS0zNjQxLTQxYjQtYmUwYi1mMmZmNmM4NThmODkifV0sInNlZWQiOiJkMmE2ZWYyNy1hZTYwLTRiM2QtOGE5ZS1iMDIwMzViZDUyYzkiLCJ2YWxpZGl0eSI6IjIwMjEtMDctMTNUMTU6MTY6NDguNTU1NDM1KzAyOjAwIn0="

      val path = Paths.get("src/test/resources/contract-test-01.pdf")

      (mockPartyManagementService.consumeToken _).expects(token, *).returning(Future.successful(()))

      val formData =
        Multipart.FormData.fromPath(name = "contract", MediaTypes.`application/octet-stream`, file = path, 100000)

      val response =
        Http()
          .singleRequest(
            HttpRequest(
              uri = s"$url/onboarding/complete/$token",
              method = HttpMethods.POST,
              entity = formData.toEntity,
              headers = authorization
            )
          )
          .futureValue

      response.status mustBe StatusCodes.OK

    }

    "delete token" in {

      val token: String =
        "eyJjaGVja3N1bSI6IjZkZGVlODIwZDA2MzgzMTI3ZWYwMjlmNTcxMjg1MzM5IiwiaWQiOiI0YjJmY2Y3My1iMmI0LTQ4N2QtYjk2MC1jM2MwNGQ5NDc3YzItM2RiZDk0ZDUtMzY0MS00MWI0LWJlMGItZjJmZjZjODU4Zjg5LU1hbmFnZXIiLCJsZWdhbHMiOlt7ImZyb20iOiI0NjAwNzg4Mi0wMDNlLTRlM2EtODMzMC1iNGYyYjA0NGJmNGUiLCJyb2xlIjoiRGVsZWdhdGUiLCJ0byI6IjNkYmQ5NGQ1LTM2NDEtNDFiNC1iZTBiLWYyZmY2Yzg1OGY4OSJ9LHsiZnJvbSI6IjRiMmZjZjczLWIyYjQtNDg3ZC1iOTYwLWMzYzA0ZDk0NzdjMiIsInJvbGUiOiJNYW5hZ2VyIiwidG8iOiIzZGJkOTRkNS0zNjQxLTQxYjQtYmUwYi1mMmZmNmM4NThmODkifV0sInNlZWQiOiJkMmE2ZWYyNy1hZTYwLTRiM2QtOGE5ZS1iMDIwMzViZDUyYzkiLCJ2YWxpZGl0eSI6IjIwMjEtMDctMTNUMTU6MTY6NDguNTU1NDM1KzAyOjAwIn0="

      (mockPartyManagementService.invalidateToken _).expects(token).returning(Future.successful(()))

      val response =
        Http()
          .singleRequest(
            HttpRequest(uri = s"$url/onboarding/complete/$token", method = HttpMethods.DELETE, headers = authorization)
          )
          .futureValue

      response.status mustBe StatusCodes.OK

    }

    "retrieve all the relationships of a specific institution" in {
      val userId          = UUID.randomUUID()
      val adminIdentifier = UUID.randomUUID()
      val userId3         = UUID.randomUUID()
      val userId4         = UUID.randomUUID()
      val institutionId   = UUID.randomUUID()

      val relationshipId1 = UUID.randomUUID()
      val relationshipId2 = UUID.randomUUID()
      val relationshipId3 = UUID.randomUUID()
      val relationshipId4 = UUID.randomUUID()

      val relationship1 =
        Relationship(
          id = relationshipId1,
          from = userId,
          to = institutionId,
          role = Role.Manager,
          platformRole = "admin",
          status = Status.Active
        )
      val relationship2 =
        Relationship(
          id = relationshipId2,
          from = adminIdentifier,
          to = institutionId,
          role = Role.Delegate,
          platformRole = "admin",
          status = Status.Active
        )

      val relationship3 =
        Relationship(
          id = relationshipId3,
          from = userId3,
          to = institutionId,
          role = Role.Operator,
          platformRole = "security",
          status = Status.Active
        )

      val relationship4 =
        Relationship(
          id = relationshipId4,
          from = userId4,
          to = institutionId,
          role = Role.Operator,
          platformRole = "api",
          status = Status.Active
        )

      val relationships = Relationships(items = Seq(relationship1, relationship2, relationship3, relationship4))

      (mockAuthorizationProcessService.validateToken _)
        .expects(*)
        .returning(
          Future.successful(
            ValidJWT(
              iss = UUID.randomUUID().toString,
              sub = adminIdentifier.toString,
              aud = List("test"),
              exp = OffsetDateTime.now(),
              nbf = OffsetDateTime.now(),
              iat = OffsetDateTime.now(),
              jti = "123"
            )
          )
        )
        .once()

      (mockPartyManagementService.retrieveRelationships _)
        .expects(Some(adminIdentifier), Some(institutionId), None)
        .returning(Future.successful(relationships))
        .once()

      (mockPartyManagementService.retrieveRelationships _)
        .expects(None, Some(institutionId), None)
        .returning(Future.successful(relationships))
        .once()

      val authorization: Seq[Authorization] = Seq(headers.Authorization(OAuth2BearerToken("token")))
      val response =
        Http()
          .singleRequest(
            HttpRequest(
              uri = s"$url/institutions/$institutionId/relationships",
              method = HttpMethods.GET,
              headers = authorization
            )
          )
          .futureValue

      val body = Unmarshal(response.entity).to[Seq[RelationshipInfo]].futureValue
      response.status mustBe StatusCodes.OK
      body must contain only (RelationshipInfo(
        id = relationshipId1,
        from = userId,
        role = "Manager",
        platformRole = "admin",
        status = "active"
      ),
      RelationshipInfo(
        id = relationshipId2,
        from = adminIdentifier,
        role = "Delegate",
        platformRole = "admin",
        status = "active"
      ),
      RelationshipInfo(
        id = relationshipId3,
        from = userId3,
        role = "Operator",
        platformRole = "security",
        status = "active"
      ),
      RelationshipInfo(
        id = relationshipId4,
        from = userId4,
        role = "Operator",
        platformRole = "api",
        status = "active"
      ))

    }

    "retrieve all the relationships of a specific institution with filter by platformRole" in {
      val userId          = UUID.randomUUID()
      val adminIdentifier = UUID.randomUUID()
      val userId3         = UUID.randomUUID()
      val userId4         = UUID.randomUUID()
      val institutionId   = UUID.randomUUID()

      val relationshipId1 = UUID.randomUUID()
      val relationshipId2 = UUID.randomUUID()
      val relationshipId3 = UUID.randomUUID()
      val relationshipId4 = UUID.randomUUID()

      val relationship1 =
        Relationship(
          id = relationshipId1,
          from = userId,
          to = institutionId,
          role = Role.Manager,
          platformRole = "admin",
          status = Status.Active
        )
      val relationship2 =
        Relationship(
          id = relationshipId2,
          from = adminIdentifier,
          to = institutionId,
          role = Role.Delegate,
          platformRole = "admin",
          status = Status.Active
        )

      val relationship3 =
        Relationship(
          id = relationshipId3,
          from = userId3,
          to = institutionId,
          role = Role.Operator,
          platformRole = "security",
          status = Status.Active
        )

      val relationship4 =
        Relationship(
          id = relationshipId4,
          from = userId4,
          to = institutionId,
          role = Role.Operator,
          platformRole = "api",
          status = Status.Active
        )

      val relationships = Relationships(items = Seq(relationship1, relationship2, relationship3, relationship4))

      (mockAuthorizationProcessService.validateToken _)
        .expects(*)
        .returning(
          Future.successful(
            ValidJWT(
              iss = UUID.randomUUID().toString,
              sub = adminIdentifier.toString,
              aud = List("test"),
              exp = OffsetDateTime.now(),
              nbf = OffsetDateTime.now(),
              iat = OffsetDateTime.now(),
              jti = "123"
            )
          )
        )
        .once()

      (mockPartyManagementService.retrieveRelationships _)
        .expects(Some(adminIdentifier), Some(institutionId), None)
        .returning(Future.successful(relationships))
        .once()

      (mockPartyManagementService.retrieveRelationships _)
        .expects(None, Some(institutionId), None)
        .returning(Future.successful(relationships))
        .once()

      val authorization: Seq[Authorization] = Seq(headers.Authorization(OAuth2BearerToken("token")))
      val response =
        Http()
          .singleRequest(
            HttpRequest(
              uri = s"$url/institutions/$institutionId/relationships?platformRoles=security,api",
              method = HttpMethods.GET,
              headers = authorization
            )
          )
          .futureValue

      val body = Unmarshal(response.entity).to[Seq[RelationshipInfo]].futureValue
      response.status mustBe StatusCodes.OK
      body must contain only (RelationshipInfo(
        id = relationshipId3,
        from = userId3,
        role = "Operator",
        platformRole = "security",
        status = "active"
      ),
      RelationshipInfo(
        id = relationshipId4,
        from = userId4,
        role = "Operator",
        platformRole = "api",
        status = "active"
      ))

    }

    "retrieve only the relationships of a specific role when the current user is not an admin" in {
      val userId          = UUID.randomUUID()
      val adminIdentifier = UUID.randomUUID()
      val userId3         = UUID.randomUUID()
      val userId4         = UUID.randomUUID()
      val institutionId   = UUID.randomUUID()

      val relationshipId1 = UUID.randomUUID()
      val relationshipId2 = UUID.randomUUID()
      val relationshipId3 = UUID.randomUUID()
      val relationshipId4 = UUID.randomUUID()

      val relationship1 =
        Relationship(
          id = relationshipId1,
          from = userId,
          to = institutionId,
          role = Role.Manager,
          platformRole = "admin",
          status = Status.Active
        )
      val relationship2 =
        Relationship(
          id = relationshipId2,
          from = adminIdentifier,
          to = institutionId,
          role = Role.Delegate,
          platformRole = "admin",
          status = Status.Active
        )

      val relationship3 =
        Relationship(
          id = relationshipId3,
          from = userId3,
          to = institutionId,
          role = Role.Operator,
          platformRole = "security",
          status = Status.Active
        )

      val relationship4 =
        Relationship(
          id = relationshipId4,
          from = userId4,
          to = institutionId,
          role = Role.Operator,
          platformRole = "api",
          status = Status.Active
        )

      val relationships         = Relationships(items = Seq(relationship1, relationship2, relationship3, relationship4))
      val selectedRelationships = Relationships(items = Seq(relationship3))

      (mockAuthorizationProcessService.validateToken _)
        .expects(*)
        .returning(
          Future.successful(
            ValidJWT(
              iss = UUID.randomUUID().toString,
              sub = userId3.toString,
              aud = List("test"),
              exp = OffsetDateTime.now(),
              nbf = OffsetDateTime.now(),
              iat = OffsetDateTime.now(),
              jti = "123"
            )
          )
        )
        .once()

      (mockPartyManagementService.retrieveRelationships _)
        .expects(Some(userId3), Some(institutionId), None)
        .returning(Future.successful(selectedRelationships))
        .once()

      (mockPartyManagementService.retrieveRelationships _)
        .expects(None, Some(institutionId), None)
        .returning(Future.successful(relationships))
        .once()

      val authorization: Seq[Authorization] = Seq(headers.Authorization(OAuth2BearerToken("token")))
      val response =
        Http()
          .singleRequest(
            HttpRequest(
              uri = s"$url/institutions/$institutionId/relationships",
              method = HttpMethods.GET,
              headers = authorization
            )
          )
          .futureValue

      val body = Unmarshal(response.entity).to[Seq[RelationshipInfo]].futureValue
      response.status mustBe StatusCodes.OK
      body must contain only
        RelationshipInfo(
          id = relationshipId3,
          from = userId3,
          role = "Operator",
          platformRole = "security",
          status = "active"
        )
    }
  }

  "Relationship activation" must {
    "succeed" in {

      val userId         = UUID.randomUUID()
      val institutionId  = UUID.randomUUID()
      val platformRole   = "platformRole"
      val relationshipId = UUID.randomUUID()

      val relationship =
        Relationship(
          id = relationshipId,
          from = userId,
          to = institutionId,
          filePath = None,
          fileName = None,
          contentType = None,
          role = RelationshipEnums.Role.Operator,
          platformRole = platformRole,
          status = RelationshipEnums.Status.Suspended
        )

      (mockPartyManagementService.getRelationshipById _)
        .expects(relationshipId)
        .returning(Future.successful(relationship))

      (mockPartyManagementService.activateRelationship _)
        .expects(relationshipId)
        .returning(Future.successful(()))

      val response =
        Http()
          .singleRequest(
            HttpRequest(
              uri = s"$url/relationships/$relationshipId/activate",
              method = HttpMethods.POST,
              headers = authorization
            )
          )
          .futureValue

      response.status mustBe StatusCodes.NoContent

    }

    "fail if relationship is not Suspended" in {

      val fromId         = UUID.randomUUID()
      val platformRole   = "platformRole"
      val relationshipId = UUID.randomUUID()

      val relationships =
        Relationship(
          id = relationshipId,
          from = fromId,
          to = UUID.randomUUID(),
          filePath = None,
          fileName = None,
          contentType = None,
          role = RelationshipEnums.Role.Operator,
          platformRole = platformRole,
          status = RelationshipEnums.Status.Pending
        )

      (mockPartyManagementService.getRelationshipById _)
        .expects(relationshipId)
        .returning(Future.successful(relationships))

      val response =
        Http()
          .singleRequest(
            HttpRequest(
              uri = s"$url/relationships/$relationshipId/activate",
              method = HttpMethods.POST,
              headers = authorization
            )
          )
          .futureValue

      response.status mustBe StatusCodes.BadRequest

    }

  }

  "Relationship suspension" must {
    "succeed" in {

      val fromId         = UUID.randomUUID()
      val platformRole   = "platformRole"
      val relationshipId = UUID.randomUUID()

      val relationship =
        Relationship(
          id = relationshipId,
          from = fromId,
          to = UUID.randomUUID(),
          filePath = None,
          fileName = None,
          contentType = None,
          role = RelationshipEnums.Role.Operator,
          platformRole = platformRole,
          status = RelationshipEnums.Status.Active
        )

      (mockPartyManagementService.getRelationshipById _)
        .expects(relationshipId)
        .returning(Future.successful(relationship))

      (mockPartyManagementService.suspendRelationship _)
        .expects(relationshipId)
        .returning(Future.successful(()))

      val response =
        Http()
          .singleRequest(
            HttpRequest(
              uri = s"$url/relationships/$relationshipId/suspend",
              method = HttpMethods.POST,
              headers = authorization
            )
          )
          .futureValue

      response.status mustBe StatusCodes.NoContent

    }

    "fail if relationship is not Active" in {

      val fromId         = UUID.randomUUID()
      val platformRole   = "platformRole"
      val relationshipId = UUID.randomUUID()

      val relationship =
        Relationship(
          id = relationshipId,
          from = fromId,
          to = UUID.randomUUID(),
          filePath = None,
          fileName = None,
          contentType = None,
          role = RelationshipEnums.Role.Operator,
          platformRole = platformRole,
          status = RelationshipEnums.Status.Pending
        )

      (mockPartyManagementService.getRelationshipById _)
        .expects(relationshipId)
        .returning(Future.successful(relationship))

      val response =
        Http()
          .singleRequest(
            HttpRequest(
              uri = s"$url/relationships/$relationshipId/suspend",
              method = HttpMethods.POST,
              headers = authorization
            )
          )
          .futureValue

      response.status mustBe StatusCodes.BadRequest

    }

  }

<<<<<<< HEAD
  "Users creation" must {
    "create users" in {
      val taxCode1       = "managerTaxCode"
      val taxCode2       = "delegateTaxCode"
      val institutionId1 = "IST2"
      val orgPartyId1    = "bf80fac0-2775-4646-8fcf-28e083751901"

      val organization1 = Organization(
        institutionId = institutionId1,
        description = "org1",
        digitalAddress = "digitalAddress1",
        id = UUID.fromString(orgPartyId1),
        attributes = Seq.empty
      )

      val file = new File("src/test/resources/fake.file")

      val managerId  = UUID.randomUUID()
      val delegateId = UUID.randomUUID()
      val manager =
        User(
          name = "manager",
          surname = "manager",
          taxCode = taxCode1,
          role = "Manager",
          platformRole = "admin",
          email = None
        )
      val delegate =
        User(
          name = "delegate",
          surname = "delegate",
          taxCode = taxCode2,
          role = "Delegate",
          platformRole = "admin",
          email = None
        )

      (mockPartyManagementService.retrieveOrganizationByExternalId _)
        .expects(*)
        .returning(Future.successful(organization1))
        .once()
      (mockUserRegistryService.createUser _)
        .expects(
          UserRegistryUserSeed(
            externalId = manager.taxCode,
            name = manager.name,
            surname = manager.surname,
            certification = CertificationEnumsNone,
            extras = UserRegistryUserExtras(email = manager.email, birthDate = None)
          )
        )
        .returning(
          Future.successful(
            UserRegistryUser(
              id = managerId,
              externalId = manager.taxCode,
              name = manager.name,
              surname = manager.surname,
              certification = CertificationEnumsNone,
              extras = UserRegistryUserExtras(email = manager.email, birthDate = None)
            )
          )
        )
        .once()

      (mockPartyManagementService.createPerson _)
        .expects(PersonSeed(managerId))
        .returning(Future.successful(Person(managerId)))
        .once()

      (mockUserRegistryService.createUser _)
        .expects(
          UserRegistryUserSeed(
            externalId = delegate.taxCode,
            name = delegate.name,
            surname = delegate.surname,
            certification = CertificationEnumsNone,
            extras = UserRegistryUserExtras(email = delegate.email, birthDate = None)
          )
        )
        .returning(
          Future.successful(
            UserRegistryUser(
              id = delegateId,
              externalId = delegate.taxCode,
              name = delegate.name,
              surname = delegate.surname,
              certification = CertificationEnumsNone,
              extras = UserRegistryUserExtras(email = delegate.email, birthDate = None)
            )
          )
        )
        .once()

      (mockPartyManagementService.createPerson _)
        .expects(PersonSeed(delegateId))
        .returning(Future.successful(Person(delegateId)))
        .once()

      (mockPartyManagementService.createRelationship _).expects(*, *, *, *).returning(Future.successful(())).repeat(2)
      (mockPdfCreator.create _).expects(*, *).returning(Future.successful((file, "hash"))).once()
      (mockPartyManagementService.createToken _).expects(*, *).returning(Future.successful(TokenText("token"))).once()
      (mockMailer.send _).expects(*, *, *).returning(Future.successful(())).once()

      val req = OnBoardingRequest(users = Seq(manager, delegate), institutionId = "institutionId1")

      val data     = Marshal(req).to[MessageEntity].map(_.dataBytes).futureValue
      val response = request(data, "onboarding/users", HttpMethods.POST)

      response.status mustBe StatusCodes.OK

    }
  }

=======
  "Relationship removal" must {
    "succeed when the relationship id is bound to the selected institution" in {
      val relationshipId = UUID.randomUUID()

      mockSubjectAuthorizationValidation(UUID.randomUUID())

      (mockPartyManagementService.deleteRelationshipById _)
        .expects(relationshipId)
        .returning(Future.successful(()))

      val response = Await.result(
        Http().singleRequest(
          HttpRequest(uri = s"$url/relationships/$relationshipId", method = HttpMethods.DELETE, headers = authorization)
        ),
        Duration.Inf
      )

      response.status mustBe StatusCodes.NoContent

    }

    "fail if party management deletion returns a failed future" in {
      val relationshipId = UUID.randomUUID()

      mockSubjectAuthorizationValidation(UUID.randomUUID())

      (mockPartyManagementService.deleteRelationshipById _)
        .expects(relationshipId)
        .returning(Future.failed(new RuntimeException("Party Management Error")))

      val response = Await.result(
        Http().singleRequest(
          HttpRequest(uri = s"$url/relationships/$relationshipId", method = HttpMethods.DELETE, headers = authorization)
        ),
        Duration.Inf
      )

      response.status mustBe StatusCodes.NotFound

    }
  }

  private def mockSubjectAuthorizationValidation(mockUUID: UUID) = {
    val mockSubjectUUID = mockUUID.toString
    (mockAuthorizationProcessService.validateToken _)
      .expects(*)
      .returning(
        Future.successful(
          ValidJWT(
            iss = UUID.randomUUID().toString,
            sub = mockSubjectUUID,
            aud = List("test"),
            exp = OffsetDateTime.now(),
            nbf = OffsetDateTime.now(),
            iat = OffsetDateTime.now(),
            jti = "123"
          )
        )
      )
      .once()
  }

>>>>>>> 140033e6
}<|MERGE_RESOLUTION|>--- conflicted
+++ resolved
@@ -1257,123 +1257,6 @@
 
   }
 
-<<<<<<< HEAD
-  "Users creation" must {
-    "create users" in {
-      val taxCode1       = "managerTaxCode"
-      val taxCode2       = "delegateTaxCode"
-      val institutionId1 = "IST2"
-      val orgPartyId1    = "bf80fac0-2775-4646-8fcf-28e083751901"
-
-      val organization1 = Organization(
-        institutionId = institutionId1,
-        description = "org1",
-        digitalAddress = "digitalAddress1",
-        id = UUID.fromString(orgPartyId1),
-        attributes = Seq.empty
-      )
-
-      val file = new File("src/test/resources/fake.file")
-
-      val managerId  = UUID.randomUUID()
-      val delegateId = UUID.randomUUID()
-      val manager =
-        User(
-          name = "manager",
-          surname = "manager",
-          taxCode = taxCode1,
-          role = "Manager",
-          platformRole = "admin",
-          email = None
-        )
-      val delegate =
-        User(
-          name = "delegate",
-          surname = "delegate",
-          taxCode = taxCode2,
-          role = "Delegate",
-          platformRole = "admin",
-          email = None
-        )
-
-      (mockPartyManagementService.retrieveOrganizationByExternalId _)
-        .expects(*)
-        .returning(Future.successful(organization1))
-        .once()
-      (mockUserRegistryService.createUser _)
-        .expects(
-          UserRegistryUserSeed(
-            externalId = manager.taxCode,
-            name = manager.name,
-            surname = manager.surname,
-            certification = CertificationEnumsNone,
-            extras = UserRegistryUserExtras(email = manager.email, birthDate = None)
-          )
-        )
-        .returning(
-          Future.successful(
-            UserRegistryUser(
-              id = managerId,
-              externalId = manager.taxCode,
-              name = manager.name,
-              surname = manager.surname,
-              certification = CertificationEnumsNone,
-              extras = UserRegistryUserExtras(email = manager.email, birthDate = None)
-            )
-          )
-        )
-        .once()
-
-      (mockPartyManagementService.createPerson _)
-        .expects(PersonSeed(managerId))
-        .returning(Future.successful(Person(managerId)))
-        .once()
-
-      (mockUserRegistryService.createUser _)
-        .expects(
-          UserRegistryUserSeed(
-            externalId = delegate.taxCode,
-            name = delegate.name,
-            surname = delegate.surname,
-            certification = CertificationEnumsNone,
-            extras = UserRegistryUserExtras(email = delegate.email, birthDate = None)
-          )
-        )
-        .returning(
-          Future.successful(
-            UserRegistryUser(
-              id = delegateId,
-              externalId = delegate.taxCode,
-              name = delegate.name,
-              surname = delegate.surname,
-              certification = CertificationEnumsNone,
-              extras = UserRegistryUserExtras(email = delegate.email, birthDate = None)
-            )
-          )
-        )
-        .once()
-
-      (mockPartyManagementService.createPerson _)
-        .expects(PersonSeed(delegateId))
-        .returning(Future.successful(Person(delegateId)))
-        .once()
-
-      (mockPartyManagementService.createRelationship _).expects(*, *, *, *).returning(Future.successful(())).repeat(2)
-      (mockPdfCreator.create _).expects(*, *).returning(Future.successful((file, "hash"))).once()
-      (mockPartyManagementService.createToken _).expects(*, *).returning(Future.successful(TokenText("token"))).once()
-      (mockMailer.send _).expects(*, *, *).returning(Future.successful(())).once()
-
-      val req = OnBoardingRequest(users = Seq(manager, delegate), institutionId = "institutionId1")
-
-      val data     = Marshal(req).to[MessageEntity].map(_.dataBytes).futureValue
-      val response = request(data, "onboarding/users", HttpMethods.POST)
-
-      response.status mustBe StatusCodes.OK
-
-    }
-  }
-
-=======
   "Relationship removal" must {
     "succeed when the relationship id is bound to the selected institution" in {
       val relationshipId = UUID.randomUUID()
@@ -1436,5 +1319,119 @@
       .once()
   }
 
->>>>>>> 140033e6
+  "Users creation" must {
+    "create users" in {
+      val taxCode1       = "managerTaxCode"
+      val taxCode2       = "delegateTaxCode"
+      val institutionId1 = "IST2"
+      val orgPartyId1    = "bf80fac0-2775-4646-8fcf-28e083751901"
+
+      val organization1 = Organization(
+        institutionId = institutionId1,
+        description = "org1",
+        digitalAddress = "digitalAddress1",
+        id = UUID.fromString(orgPartyId1),
+        attributes = Seq.empty
+      )
+
+      val file = new File("src/test/resources/fake.file")
+
+      val managerId  = UUID.randomUUID()
+      val delegateId = UUID.randomUUID()
+      val manager =
+        User(
+          name = "manager",
+          surname = "manager",
+          taxCode = taxCode1,
+          role = "Manager",
+          platformRole = "admin",
+          email = None
+        )
+      val delegate =
+        User(
+          name = "delegate",
+          surname = "delegate",
+          taxCode = taxCode2,
+          role = "Delegate",
+          platformRole = "admin",
+          email = None
+        )
+
+      (mockPartyManagementService.retrieveOrganizationByExternalId _)
+        .expects(*)
+        .returning(Future.successful(organization1))
+        .once()
+      (mockUserRegistryService.createUser _)
+        .expects(
+          UserRegistryUserSeed(
+            externalId = manager.taxCode,
+            name = manager.name,
+            surname = manager.surname,
+            certification = CertificationEnumsNone,
+            extras = UserRegistryUserExtras(email = manager.email, birthDate = None)
+          )
+        )
+        .returning(
+          Future.successful(
+            UserRegistryUser(
+              id = managerId,
+              externalId = manager.taxCode,
+              name = manager.name,
+              surname = manager.surname,
+              certification = CertificationEnumsNone,
+              extras = UserRegistryUserExtras(email = manager.email, birthDate = None)
+            )
+          )
+        )
+        .once()
+
+      (mockPartyManagementService.createPerson _)
+        .expects(PersonSeed(managerId))
+        .returning(Future.successful(Person(managerId)))
+        .once()
+
+      (mockUserRegistryService.createUser _)
+        .expects(
+          UserRegistryUserSeed(
+            externalId = delegate.taxCode,
+            name = delegate.name,
+            surname = delegate.surname,
+            certification = CertificationEnumsNone,
+            extras = UserRegistryUserExtras(email = delegate.email, birthDate = None)
+          )
+        )
+        .returning(
+          Future.successful(
+            UserRegistryUser(
+              id = delegateId,
+              externalId = delegate.taxCode,
+              name = delegate.name,
+              surname = delegate.surname,
+              certification = CertificationEnumsNone,
+              extras = UserRegistryUserExtras(email = delegate.email, birthDate = None)
+            )
+          )
+        )
+        .once()
+
+      (mockPartyManagementService.createPerson _)
+        .expects(PersonSeed(delegateId))
+        .returning(Future.successful(Person(delegateId)))
+        .once()
+
+      (mockPartyManagementService.createRelationship _).expects(*, *, *, *).returning(Future.successful(())).repeat(2)
+      (mockPdfCreator.create _).expects(*, *).returning(Future.successful((file, "hash"))).once()
+      (mockPartyManagementService.createToken _).expects(*, *).returning(Future.successful(TokenText("token"))).once()
+      (mockMailer.send _).expects(*, *, *).returning(Future.successful(())).once()
+
+      val req = OnBoardingRequest(users = Seq(manager, delegate), institutionId = "institutionId1")
+
+      val data     = Marshal(req).to[MessageEntity].map(_.dataBytes).futureValue
+      val response = request(data, "onboarding/users", HttpMethods.POST)
+
+      response.status mustBe StatusCodes.OK
+
+    }
+  }
+
 }