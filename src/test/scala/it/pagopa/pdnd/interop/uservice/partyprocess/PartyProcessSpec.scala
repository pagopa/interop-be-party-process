package it.pagopa.pdnd.interop.uservice.partyprocess

import akka.http.scaladsl.Http
import akka.http.scaladsl.marshallers.sprayjson.SprayJsonSupport
import akka.http.scaladsl.marshalling.Marshal
import akka.http.scaladsl.model._
import akka.http.scaladsl.model.headers.{Authorization, OAuth2BearerToken}
import akka.http.scaladsl.server.directives.{AuthenticationDirective, SecurityDirectives}
import akka.http.scaladsl.unmarshalling.Unmarshal
import it.pagopa.pdnd.interop.uservice.attributeregistrymanagement.client.model.{Attribute, AttributesResponse}
import it.pagopa.pdnd.interop.uservice.authorizationprocess.client.model.ValidJWT
import it.pagopa.pdnd.interop.uservice.partymanagement.client.model.RelationshipEnums.{Role, Status}
import it.pagopa.pdnd.interop.uservice.partymanagement.client.model._
import it.pagopa.pdnd.interop.uservice.partyprocess.api.ProcessApi
import it.pagopa.pdnd.interop.uservice.partyprocess.api.impl.ProcessApiServiceImpl
import it.pagopa.pdnd.interop.uservice.partyprocess.common.system.{Authenticator, classicActorSystem, executionContext}
import it.pagopa.pdnd.interop.uservice.partyprocess.model._
import it.pagopa.pdnd.interop.uservice.partyprocess.server.Controller
import it.pagopa.pdnd.interop.uservice.partyregistryproxy.client.model.{Categories, Category, Institution}
import it.pagopa.pdnd.interop.uservice.userregistrymanagement.client.model.{
  NONE => CertificationEnumsNone,
  User => UserRegistryUser,
  UserExtras => UserRegistryUserExtras,
  UserSeed => UserRegistryUserSeed
}
import org.scalamock.scalatest.MockFactory
import org.scalatest.BeforeAndAfterAll
import org.scalatest.concurrent.ScalaFutures
import org.scalatest.matchers.must.Matchers
import org.scalatest.wordspec.AnyWordSpecLike
import spray.json.DefaultJsonProtocol

import java.io.File
import java.nio.file.Paths
import java.time.OffsetDateTime
import java.util.UUID
import scala.concurrent.duration.{Duration, DurationInt}
import scala.concurrent.{Await, Future}

class PartyProcessSpec
    extends MockFactory
    with AnyWordSpecLike
    with BeforeAndAfterAll
    with Matchers
    with SprayJsonSupport
    with DefaultJsonProtocol
    with SpecHelper
    with ScalaFutures {

  var controller: Option[Controller]                 = None
  var bindServer: Option[Future[Http.ServerBinding]] = None

  val wrappingDirective: AuthenticationDirective[Seq[(String, String)]] =
    SecurityDirectives.authenticateOAuth2("SecurityRealm", Authenticator)

  override def beforeAll(): Unit = {
    System.setProperty("DELEGATE_PRODUCT_ROLES", "admin")
    System.setProperty("OPERATOR_PRODUCT_ROLES", "security, api")
    System.setProperty("MANAGER_PRODUCT_ROLES", "admin")
    System.setProperty("STORAGE_TYPE", "File")
    System.setProperty("STORAGE_CONTAINER", "local")
    System.setProperty("STORAGE_ENDPOINT", "local")
    System.setProperty("STORAGE_APPLICATION_ID", "local")
    System.setProperty("STORAGE_APPLICATION_SECRET", "local")
    System.setProperty("PARTY_MANAGEMENT_URL", "local")
    System.setProperty("PARTY_PROXY_URL", "local")
    System.setProperty("ATTRIBUTE_REGISTRY_URL", "local")
    System.setProperty("AUTHORIZATION_PROCESS_URL", "local")
    System.setProperty("USER_REGISTRY_MANAGEMENT_URL", "local")

    val processApi = new ProcessApi(
      new ProcessApiServiceImpl(
        mockPartyManagementService,
        mockPartyRegistryService,
        mockAttributeRegistryService,
        mockAuthorizationProcessService,
        mockUserRegistryService,
        mockMailer,
        mockPdfCreator,
        mockFileManager
      ),
      processApiMarshaller,
      wrappingDirective
    )

    controller = Some(new Controller(mockHealthApi, mockPlatformApi, processApi))

    controller foreach { controller =>
      bindServer = Some(
        Http()
          .newServerAt("0.0.0.0", SpecConfig.port)
          .bind(controller.routes)
      )

      Await.result(bindServer.get, 100.seconds)
    }
  }

  override def afterAll(): Unit = {
    bindServer.foreach(_.foreach(_.unbind()))
  }

  "Processing a request payload" must {

    "retrieve a onboarding info" in {
      val taxCode1       = "CF1"
      val institutionId1 = UUID.randomUUID()
      val institutionId2 = UUID.randomUUID()
      val personPartyId1 = "af80fac0-2775-4646-8fcf-28e083751900"
      val orgPartyId1    = "af80fac0-2775-4646-8fcf-28e083751901"
      val orgPartyId2    = "af80fac0-2775-4646-8fcf-28e083751902"
      val person1 = UserRegistryUser(
        id = UUID.fromString(personPartyId1),
        externalId = "CF1",
        name = "Mario",
        surname = "Rossi",
        certification = CertificationEnumsNone,
        extras = UserRegistryUserExtras(email = None, birthDate = None)
      )

      val relationship1 =
        Relationship(
          id = UUID.randomUUID(),
          from = person1.id,
          to = institutionId1,
          role = Role.Manager,
          productRole = "admin",
          status = Status.Active,
          products = Set.empty
        )
      val relationship2 =
        Relationship(
          id = UUID.randomUUID(),
          from = person1.id,
          to = institutionId2,
          role = Role.Delegate,
          productRole = "admin",
          status = Status.Active,
          products = Set.empty
        )

      val relationships = Relationships(items = Seq(relationship1, relationship2))

      val organization1 = Organization(
        institutionId = institutionId1.toString,
        description = "org1",
        digitalAddress = "digitalAddress1",
        id = UUID.fromString(orgPartyId1),
        attributes = Seq("1", "2", "3"),
<<<<<<< HEAD
=======
        products = Set.empty,
>>>>>>> 52e55fe0
        fiscalCode = "123"
      )
      val organization2 = Organization(
        institutionId = institutionId2.toString,
        description = "org2",
        digitalAddress = "digitalAddress2",
        id = UUID.fromString(orgPartyId2),
        attributes = Seq("99", "100", "101"),
<<<<<<< HEAD
=======
        products = Set.empty,
>>>>>>> 52e55fe0
        fiscalCode = "123"
      )

      val expected = OnBoardingInfo(
        person = PersonInfo(name = person1.name, surname = person1.surname, taxCode = person1.externalId),
        institutions = Seq(
          OnboardingData(
            institutionId = organization1.institutionId,
            description = organization1.description,
            digitalAddress = organization1.digitalAddress,
            status = relationship1.status.toString,
            role = relationship1.role.toString,
            productRole = relationship1.productRole,
            relationshipProducts = relationship1.products,
            attributes = Seq("1", "2", "3"),
            institutionProducts = Set.empty
          ),
          OnboardingData(
            institutionId = organization2.institutionId,
            description = organization2.description,
            digitalAddress = organization2.digitalAddress,
            status = relationship2.status.toString,
            role = relationship2.role.toString,
            relationshipProducts = relationship2.products,
            productRole = relationship2.productRole,
            attributes = Seq("99", "100", "101"),
            institutionProducts = Set.empty
          )
        )
      )

      val mockSubjectUUID = "af80fac0-2775-4646-8fcf-28e083751988"
      (mockAuthorizationProcessService.validateToken _)
        .expects(*)
        .returning(
          Future.successful(
            ValidJWT(
              iss = UUID.randomUUID().toString,
              sub = mockSubjectUUID,
              aud = List("test"),
              exp = OffsetDateTime.now(),
              nbf = OffsetDateTime.now(),
              iat = OffsetDateTime.now(),
              jti = "123"
            )
          )
        )
        .once()

      (mockUserRegistryService.getUserById _)
        .expects(UUID.fromString(mockSubjectUUID))
        .returning(
          Future.successful(
            UserRegistryUser(
              id = UUID.fromString(mockSubjectUUID),
              externalId = taxCode1,
              name = "Mario",
              surname = "Rossi",
              certification = CertificationEnumsNone,
              extras = UserRegistryUserExtras(email = Some("super@mario.it"), birthDate = None)
            )
          )
        )
        .once()

      (mockPartyManagementService.retrieveRelationships _)
        .expects(Some(UUID.fromString(mockSubjectUUID)), None, None)
        .returning(Future.successful(relationships))
        .once()
      (mockPartyManagementService.retrieveOrganization _)
        .expects(institutionId1)
        .returning(Future.successful(organization1))
        .once()
      (mockPartyManagementService.retrieveOrganization _)
        .expects(institutionId2)
        .returning(Future.successful(organization2))
        .once()

      val authorization: Seq[Authorization] = Seq(headers.Authorization(OAuth2BearerToken("token")))
      val response = Await.result(
        Http().singleRequest(
          HttpRequest(uri = s"$url/onboarding/info", method = HttpMethods.GET, headers = authorization)
        ),
        Duration.Inf
      )

      val body = Unmarshal(response.entity).to[OnBoardingInfo].futureValue

      response.status mustBe StatusCodes.OK
      body mustBe expected

    }

    "retrieve an onboarding info with institution id filter" in {
      val taxCode1       = "CF1"
      val institutionId1 = UUID.randomUUID()
      val personPartyId1 = "af80fac0-2775-4646-8fcf-28e083751800"
      val orgPartyId1    = "af80fac0-2775-4646-8fcf-28e083751801"
      val person1 = UserRegistryUser(
        id = UUID.fromString(personPartyId1),
        externalId = "CF1",
        name = "Mario",
        surname = "Rossi",
        certification = CertificationEnumsNone,
        extras = UserRegistryUserExtras(email = None, birthDate = None)
      )

      val relationship1 =
        Relationship(
          id = UUID.randomUUID(),
          from = person1.id,
          to = institutionId1,
          role = Role.Manager,
          productRole = "admin",
          status = Status.Active,
          products = Set.empty
        )

      val relationships = Relationships(items = Seq(relationship1))

      val organization1 = Organization(
        institutionId = institutionId1.toString,
        description = "org1",
        digitalAddress = "digitalAddress1",
        id = UUID.fromString(orgPartyId1),
        attributes = Seq("1", "2", "3"),
<<<<<<< HEAD
=======
        products = Set.empty,
>>>>>>> 52e55fe0
        fiscalCode = "123"
      )

      val expected = OnBoardingInfo(
        person = PersonInfo(name = person1.name, surname = person1.surname, taxCode = person1.externalId),
        institutions = Seq(
          OnboardingData(
            institutionId = organization1.institutionId,
            description = organization1.description,
            digitalAddress = organization1.digitalAddress,
            status = relationship1.status.toString,
            role = relationship1.role.toString,
            productRole = relationship1.productRole,
            attributes = Seq("1", "2", "3"),
            institutionProducts = Set.empty,
            relationshipProducts = Set.empty
          )
        )
      )

      val mockSubjectUUID = UUID.randomUUID().toString
      (mockAuthorizationProcessService.validateToken _)
        .expects(*)
        .returning(
          Future.successful(
            ValidJWT(
              iss = UUID.randomUUID().toString,
              sub = mockSubjectUUID,
              aud = List("test"),
              exp = OffsetDateTime.now(),
              nbf = OffsetDateTime.now(),
              iat = OffsetDateTime.now(),
              jti = "123"
            )
          )
        )
        .once()

      (mockUserRegistryService.getUserById _)
        .expects(UUID.fromString(mockSubjectUUID))
        .returning(
          Future.successful(
            UserRegistryUser(
              id = UUID.fromString(mockSubjectUUID),
              externalId = taxCode1,
              name = "Mario",
              surname = "Rossi",
              certification = CertificationEnumsNone,
              extras = UserRegistryUserExtras(email = Some("super@mario.it"), birthDate = None)
            )
          )
        )
        .once()

      (mockPartyManagementService.retrieveRelationships _)
        .expects(Some(UUID.fromString(mockSubjectUUID)), Some(institutionId1), None)
        .returning(Future.successful(relationships))
        .once()
      (mockPartyManagementService.retrieveOrganization _)
        .expects(institutionId1)
        .returning(Future.successful(organization1))
        .once()

      val authorization: Seq[Authorization] = Seq(headers.Authorization(OAuth2BearerToken("token")))
      val response =
        Http()
          .singleRequest(
            HttpRequest(
              uri = s"$url/onboarding/info?institutionId=${institutionId1}",
              method = HttpMethods.GET,
              headers = authorization
            )
          )
          .futureValue

      val body = Unmarshal(response.entity).to[OnBoardingInfo].futureValue

      response.status mustBe StatusCodes.OK
      body mustBe expected

    }

    "fail the onboarding info retrieval when the institution id filter contains an invalid string" in {
      val mockSubjectUUID = "af80fac0-2775-4646-8fcf-28e083751988"
      (mockAuthorizationProcessService.validateToken _)
        .expects(*)
        .returning(
          Future.successful(
            ValidJWT(
              iss = UUID.randomUUID().toString,
              sub = mockSubjectUUID,
              aud = List("test"),
              exp = OffsetDateTime.now(),
              nbf = OffsetDateTime.now(),
              iat = OffsetDateTime.now(),
              jti = "123"
            )
          )
        )
        .once()

      val authorization: Seq[Authorization] = Seq(headers.Authorization(OAuth2BearerToken("token")))
      val response =
        Http()
          .singleRequest(
            HttpRequest(
              uri = s"$url/onboarding/info?institutionId=wrong-institution-id",
              method = HttpMethods.GET,
              headers = authorization
            )
          )
          .futureValue

      response.status mustBe StatusCodes.BadRequest

    }

    "create a legal" in {
      val taxCode1       = "managerTaxCode"
      val taxCode2       = "delegateTaxCode"
      val institutionId1 = "IST2"
      val orgPartyId1    = "bf80fac0-2775-4646-8fcf-28e083751901"
      val institution1 = Institution(
        id = institutionId1,
        o = None,
        ou = None,
        aoo = None,
        taxCode = None,
        administrationCode = None,
        category = Some("C17"),
        managerName = None,
        managerSurname = None,
        description = "institution",
        digitalAddress = None
      )
      val organization1 = Organization(
        institutionId = institutionId1,
        description = "org1",
        digitalAddress = "digitalAddress1",
        id = UUID.fromString(orgPartyId1),
        attributes = Seq.empty,
<<<<<<< HEAD
=======
        products = Set.empty,
>>>>>>> 52e55fe0
        fiscalCode = "123"
      )

      val attr1 = AttributesResponse(
        Seq(
          Attribute(
            id = "1",
            code = Some("1"),
            certified = true,
            description = "attrs",
            origin = Some("test"),
            name = "C17",
            creationTime = OffsetDateTime.now()
          )
        )
      )

      val file = new File("src/test/resources/fake.file")

      val managerId  = UUID.randomUUID()
      val delegateId = UUID.randomUUID()
      val manager =
        User(
          name = "manager",
          surname = "manager",
          taxCode = taxCode1,
          role = "Manager",
          productRole = "admin",
          email = None,
          products = Set.empty
        )
      val delegate =
        User(
          name = "delegate",
          surname = "delegate",
          taxCode = taxCode2,
          role = "Delegate",
          productRole = "admin",
          email = None,
          products = Set.empty
        )

      (mockPartyRegistryService.getInstitution _).expects(*).returning(Future.successful(institution1)).once()
      (() => mockPartyRegistryService.getCategories)
        .expects()
        .returning(Future.successful(Categories(Seq(Category("C17", "attrs", "test")))))
        .once()
      (mockPartyManagementService.createOrganization _).expects(*).returning(Future.successful(organization1)).once()
      (mockUserRegistryService.createUser _)
        .expects(
          UserRegistryUserSeed(
            externalId = manager.taxCode,
            name = manager.name,
            surname = manager.surname,
            certification = CertificationEnumsNone,
            extras = UserRegistryUserExtras(email = manager.email, birthDate = None)
          )
        )
        .returning(
          Future.successful(
            UserRegistryUser(
              id = managerId,
              externalId = manager.taxCode,
              name = manager.name,
              surname = manager.surname,
              certification = CertificationEnumsNone,
              extras = UserRegistryUserExtras(email = manager.email, birthDate = None)
            )
          )
        )
        .once()

      (mockPartyManagementService.createPerson _)
        .expects(PersonSeed(managerId))
        .returning(Future.successful(Person(managerId)))
        .once()

      (mockUserRegistryService.createUser _)
        .expects(
          UserRegistryUserSeed(
            externalId = delegate.taxCode,
            name = delegate.name,
            surname = delegate.surname,
            certification = CertificationEnumsNone,
            extras = UserRegistryUserExtras(email = delegate.email, birthDate = None)
          )
        )
        .returning(
          Future.successful(
            UserRegistryUser(
              id = delegateId,
              externalId = delegate.taxCode,
              name = delegate.name,
              surname = delegate.surname,
              certification = CertificationEnumsNone,
              extras = UserRegistryUserExtras(email = delegate.email, birthDate = None)
            )
          )
        )
        .once()

      (mockPartyManagementService.createPerson _)
        .expects(PersonSeed(delegateId))
        .returning(Future.successful(Person(delegateId)))
        .once()

      (mockPartyManagementService.createRelationship _)
        .expects(*, *, *, *, *)
        .returning(Future.successful(()))
        .repeat(2)
      (mockAttributeRegistryService.createAttribute _).expects(*, *, *).returning(Future.successful(attr1)).once()
      (mockPdfCreator.create _).expects(*, *).returning(Future.successful((file, "hash"))).once()
      (mockPartyManagementService.createToken _).expects(*, *).returning(Future.successful(TokenText("token"))).once()
      (mockMailer.send _).expects(*, *, *).returning(Future.successful(())).once()

      val req = OnBoardingRequest(users = Seq(manager, delegate), institutionId = "institutionId1")

      val data     = Marshal(req).to[MessageEntity].map(_.dataBytes).futureValue
      val response = request(data, "onboarding/legals", HttpMethods.POST)

      response.status mustBe StatusCodes.Created

    }

    "not create operators if does not exists any active legal for a given institution" in {

      val taxCode1 = "operator1TaxCode"
      val taxCode2 = "operator2TaxCode"

      val operator1 = User(
        name = "operator1",
        surname = "operator1",
        taxCode = taxCode1,
        role = "Operator",
        productRole = "security",
        email = Some("operat@ore.it"),
        products = Set("PDND")
      )
      val operator2 = User(
        name = "operator2",
        surname = "operator2",
        taxCode = taxCode2,
        role = "Operator",
        productRole = "security",
        email = None,
        products = Set("PDND")
      )

      (mockPartyManagementService.retrieveOrganizationByExternalId _)
        .expects(*)
        .returning(
          Future.successful(
            Organization(
              id = UUID.randomUUID(),
              institutionId = "d4r3",
              description = "test",
              digitalAddress = "big@fish.it",
              attributes = Seq.empty,
<<<<<<< HEAD
=======
              products = Set.empty,
>>>>>>> 52e55fe0
              fiscalCode = "123"
            )
          )
        )
      (mockPartyManagementService.retrieveRelationships _)
        .expects(*, *, *)
        .returning(Future.successful(Relationships(Seq.empty)))

      val req = OnBoardingRequest(users = Seq(operator1, operator2), institutionId = "institutionId1")

      val data     = Marshal(req).to[MessageEntity].map(_.dataBytes).futureValue
      val response = request(data, "onboarding/operators", HttpMethods.POST)

      response.status mustBe StatusCodes.BadRequest

    }

    "create operators if exists a legal active for a given institution" in {

      val taxCode1       = "operator1TaxCode"
      val taxCode2       = "operator2TaxCode"
      val institutionId1 = UUID.randomUUID()
      val personPartyId1 = "bf80fac0-2775-4646-8fcf-28e083751900"
      val orgPartyId1    = "bf80fac0-2775-4646-8fcf-28e083751901"

      val organization1 = Organization(
        institutionId = institutionId1.toString,
        description = "org1",
        digitalAddress = "digitalAddress1",
        id = UUID.fromString(orgPartyId1),
        attributes = Seq.empty,
<<<<<<< HEAD
=======
        products = Set.empty,
>>>>>>> 52e55fe0
        fiscalCode = "123"
      )

      val relationships =
        Relationships(
          Seq(
            Relationship(
              id = UUID.randomUUID(),
              from = UUID.fromString(personPartyId1),
              to = institutionId1,
              role = Role.Manager,
              productRole = "admin",
              status = Status.Active,
              products = Set.empty
            )
          )
        )

      val operatorId1 = UUID.randomUUID()
      val operatorId2 = UUID.randomUUID()

      val operator1 = User(
        name = "operator1",
        surname = "operator1",
        taxCode = taxCode1,
        role = "Operator",
        productRole = "security",
        email = Some("mario@ros.si"),
        products = Set("PDND")
      )
      val operator2 = User(
        name = "operator2",
        surname = "operator2",
        taxCode = taxCode2,
        role = "Operator",
        productRole = "security",
        email = None,
        products = Set("PDND")
      )

      (mockPartyManagementService.retrieveOrganizationByExternalId _)
        .expects(*)
        .returning(Future.successful(organization1))
      (mockPartyManagementService.retrieveRelationships _)
        .expects(None, Some(UUID.fromString(orgPartyId1)), None)
        .returning(Future.successful(relationships))

      (mockUserRegistryService.createUser _)
        .expects(
          UserRegistryUserSeed(
            externalId = operator1.taxCode,
            name = operator1.name,
            surname = operator1.surname,
            certification = CertificationEnumsNone,
            extras = UserRegistryUserExtras(email = operator1.email, birthDate = None)
          )
        )
        .returning(
          Future.successful(
            UserRegistryUser(
              id = operatorId1,
              externalId = operator1.taxCode,
              name = operator1.name,
              surname = operator1.surname,
              certification = CertificationEnumsNone,
              extras = UserRegistryUserExtras(email = operator1.email, birthDate = None)
            )
          )
        )
        .once()

      (mockPartyManagementService.createPerson _)
        .expects(PersonSeed(operatorId1))
        .returning(Future.successful(Person(operatorId1)))
        .once()

      (mockUserRegistryService.createUser _)
        .expects(
          UserRegistryUserSeed(
            externalId = operator2.taxCode,
            name = operator2.name,
            surname = operator2.surname,
            certification = CertificationEnumsNone,
            extras = UserRegistryUserExtras(email = operator2.email, birthDate = None)
          )
        )
        .returning(
          Future.successful(
            UserRegistryUser(
              id = operatorId2,
              externalId = operator2.taxCode,
              name = operator2.name,
              surname = operator2.surname,
              certification = CertificationEnumsNone,
              extras = UserRegistryUserExtras(email = operator2.email, birthDate = None)
            )
          )
        )
        .once()

      (mockPartyManagementService.createPerson _)
        .expects(PersonSeed(operatorId2))
        .returning(Future.successful(Person(operatorId2)))
        .once()

      (mockPartyManagementService.createRelationship _)
        .expects(*, *, *, *, *)
        .returning(Future.successful(()))
        .repeat(2)

      val req = OnBoardingRequest(users = Seq(operator1, operator2), institutionId = institutionId1.toString)

      val data     = Marshal(req).to[MessageEntity].map(_.dataBytes).futureValue
      val response = request(data, "onboarding/operators", HttpMethods.POST)

      response.status mustBe StatusCodes.Created

    }

    "confirm token" in {

      val token: String =
        "eyJjaGVja3N1bSI6IjZkZGVlODIwZDA2MzgzMTI3ZWYwMjlmNTcxMjg1MzM5IiwiaWQiOiI0YjJmY2Y3My1iMmI0LTQ4N2QtYjk2MC1jM2MwNGQ5NDc3YzItM2RiZDk0ZDUtMzY0MS00MWI0LWJlMGItZjJmZjZjODU4Zjg5LU1hbmFnZXIiLCJsZWdhbHMiOlt7ImZyb20iOiI0NjAwNzg4Mi0wMDNlLTRlM2EtODMzMC1iNGYyYjA0NGJmNGUiLCJyb2xlIjoiRGVsZWdhdGUiLCJ0byI6IjNkYmQ5NGQ1LTM2NDEtNDFiNC1iZTBiLWYyZmY2Yzg1OGY4OSJ9LHsiZnJvbSI6IjRiMmZjZjczLWIyYjQtNDg3ZC1iOTYwLWMzYzA0ZDk0NzdjMiIsInJvbGUiOiJNYW5hZ2VyIiwidG8iOiIzZGJkOTRkNS0zNjQxLTQxYjQtYmUwYi1mMmZmNmM4NThmODkifV0sInNlZWQiOiJkMmE2ZWYyNy1hZTYwLTRiM2QtOGE5ZS1iMDIwMzViZDUyYzkiLCJ2YWxpZGl0eSI6IjIwMjEtMDctMTNUMTU6MTY6NDguNTU1NDM1KzAyOjAwIn0="

      val path = Paths.get("src/test/resources/contract-test-01.pdf")

      (mockPartyManagementService.consumeToken _).expects(token, *).returning(Future.successful(()))

      val formData =
        Multipart.FormData.fromPath(name = "contract", MediaTypes.`application/octet-stream`, file = path, 100000)

      val response =
        Http()
          .singleRequest(
            HttpRequest(
              uri = s"$url/onboarding/complete/$token",
              method = HttpMethods.POST,
              entity = formData.toEntity,
              headers = authorization
            )
          )
          .futureValue

      response.status mustBe StatusCodes.OK

    }

    "delete token" in {

      val token: String =
        "eyJjaGVja3N1bSI6IjZkZGVlODIwZDA2MzgzMTI3ZWYwMjlmNTcxMjg1MzM5IiwiaWQiOiI0YjJmY2Y3My1iMmI0LTQ4N2QtYjk2MC1jM2MwNGQ5NDc3YzItM2RiZDk0ZDUtMzY0MS00MWI0LWJlMGItZjJmZjZjODU4Zjg5LU1hbmFnZXIiLCJsZWdhbHMiOlt7ImZyb20iOiI0NjAwNzg4Mi0wMDNlLTRlM2EtODMzMC1iNGYyYjA0NGJmNGUiLCJyb2xlIjoiRGVsZWdhdGUiLCJ0byI6IjNkYmQ5NGQ1LTM2NDEtNDFiNC1iZTBiLWYyZmY2Yzg1OGY4OSJ9LHsiZnJvbSI6IjRiMmZjZjczLWIyYjQtNDg3ZC1iOTYwLWMzYzA0ZDk0NzdjMiIsInJvbGUiOiJNYW5hZ2VyIiwidG8iOiIzZGJkOTRkNS0zNjQxLTQxYjQtYmUwYi1mMmZmNmM4NThmODkifV0sInNlZWQiOiJkMmE2ZWYyNy1hZTYwLTRiM2QtOGE5ZS1iMDIwMzViZDUyYzkiLCJ2YWxpZGl0eSI6IjIwMjEtMDctMTNUMTU6MTY6NDguNTU1NDM1KzAyOjAwIn0="

      (mockPartyManagementService.invalidateToken _).expects(token).returning(Future.successful(()))

      val response =
        Http()
          .singleRequest(
            HttpRequest(uri = s"$url/onboarding/complete/$token", method = HttpMethods.DELETE, headers = authorization)
          )
          .futureValue

      response.status mustBe StatusCodes.OK

    }

    "retrieve all the relationships of a specific institution" in {
      val userId          = UUID.randomUUID()
      val adminIdentifier = UUID.randomUUID()
      val userId3         = UUID.randomUUID()
      val userId4         = UUID.randomUUID()
      val institutionId   = UUID.randomUUID()

      val relationshipId1 = UUID.randomUUID()
      val relationshipId2 = UUID.randomUUID()
      val relationshipId3 = UUID.randomUUID()
      val relationshipId4 = UUID.randomUUID()

      val relationship1 =
        Relationship(
          id = relationshipId1,
          from = userId,
          to = institutionId,
          role = Role.Manager,
          productRole = "admin",
          status = Status.Active,
          products = Set.empty
        )
      val relationship2 =
        Relationship(
          id = relationshipId2,
          from = adminIdentifier,
          to = institutionId,
          role = Role.Delegate,
          productRole = "admin",
          status = Status.Active,
          products = Set.empty
        )

      val relationship3 =
        Relationship(
          id = relationshipId3,
          from = userId3,
          to = institutionId,
          role = Role.Operator,
          productRole = "security",
          status = Status.Active,
          products = Set("PDND")
        )

      val relationship4 =
        Relationship(
          id = relationshipId4,
          from = userId4,
          to = institutionId,
          role = Role.Operator,
          productRole = "api",
          status = Status.Active,
          products = Set("PDND")
        )

      val relationships = Relationships(items = Seq(relationship1, relationship2, relationship3, relationship4))

      (mockAuthorizationProcessService.validateToken _)
        .expects(*)
        .returning(
          Future.successful(
            ValidJWT(
              iss = UUID.randomUUID().toString,
              sub = adminIdentifier.toString,
              aud = List("test"),
              exp = OffsetDateTime.now(),
              nbf = OffsetDateTime.now(),
              iat = OffsetDateTime.now(),
              jti = "123"
            )
          )
        )
        .once()

      (mockPartyManagementService.retrieveRelationships _)
        .expects(Some(adminIdentifier), Some(institutionId), None)
        .returning(Future.successful(relationships))
        .once()

      (mockPartyManagementService.retrieveRelationships _)
        .expects(None, Some(institutionId), None)
        .returning(Future.successful(relationships))
        .once()

      val authorization: Seq[Authorization] = Seq(headers.Authorization(OAuth2BearerToken("token")))
      val response =
        Http()
          .singleRequest(
            HttpRequest(
              uri = s"$url/institutions/$institutionId/relationships",
              method = HttpMethods.GET,
              headers = authorization
            )
          )
          .futureValue

      val body = Unmarshal(response.entity).to[Seq[RelationshipInfo]].futureValue
      response.status mustBe StatusCodes.OK
      body must contain only (RelationshipInfo(
        id = relationshipId1,
        from = userId,
        role = "Manager",
        productRole = "admin",
        status = "active",
        products = Set.empty
      ),
      RelationshipInfo(
        id = relationshipId2,
        from = adminIdentifier,
        role = "Delegate",
        productRole = "admin",
        status = "active",
        products = Set.empty
      ),
      RelationshipInfo(
        id = relationshipId3,
        from = userId3,
        role = "Operator",
        productRole = "security",
        status = "active",
        products = Set("PDND")
      ),
      RelationshipInfo(
        id = relationshipId4,
        from = userId4,
        role = "Operator",
        productRole = "api",
        status = "active",
        products = Set("PDND")
      ))

    }

    "retrieve all the relationships of a specific institution with filter by productRole" in {
      val userId          = UUID.randomUUID()
      val adminIdentifier = UUID.randomUUID()
      val userId3         = UUID.randomUUID()
      val userId4         = UUID.randomUUID()
      val institutionId   = UUID.randomUUID()

      val relationshipId1 = UUID.randomUUID()
      val relationshipId2 = UUID.randomUUID()
      val relationshipId3 = UUID.randomUUID()
      val relationshipId4 = UUID.randomUUID()

      val relationship1 =
        Relationship(
          id = relationshipId1,
          from = userId,
          to = institutionId,
          role = Role.Manager,
          productRole = "admin",
          status = Status.Active,
          products = Set.empty
        )
      val relationship2 =
        Relationship(
          id = relationshipId2,
          from = adminIdentifier,
          to = institutionId,
          role = Role.Delegate,
          productRole = "admin",
          status = Status.Active,
          products = Set.empty
        )

      val relationship3 =
        Relationship(
          id = relationshipId3,
          from = userId3,
          to = institutionId,
          role = Role.Operator,
          productRole = "security",
          status = Status.Active,
          products = Set("PDND")
        )

      val relationship4 =
        Relationship(
          id = relationshipId4,
          from = userId4,
          to = institutionId,
          role = Role.Operator,
          productRole = "api",
          status = Status.Active,
          products = Set("PDND")
        )

      val relationships = Relationships(items = Seq(relationship1, relationship2, relationship3, relationship4))

      (mockAuthorizationProcessService.validateToken _)
        .expects(*)
        .returning(
          Future.successful(
            ValidJWT(
              iss = UUID.randomUUID().toString,
              sub = adminIdentifier.toString,
              aud = List("test"),
              exp = OffsetDateTime.now(),
              nbf = OffsetDateTime.now(),
              iat = OffsetDateTime.now(),
              jti = "123"
            )
          )
        )
        .once()

      (mockPartyManagementService.retrieveRelationships _)
        .expects(Some(adminIdentifier), Some(institutionId), None)
        .returning(Future.successful(relationships))
        .once()

      (mockPartyManagementService.retrieveRelationships _)
        .expects(None, Some(institutionId), None)
        .returning(Future.successful(relationships))
        .once()

      val authorization: Seq[Authorization] = Seq(headers.Authorization(OAuth2BearerToken("token")))
      val response =
        Http()
          .singleRequest(
            HttpRequest(
              uri = s"$url/institutions/$institutionId/relationships?productRoles=security,api",
              method = HttpMethods.GET,
              headers = authorization
            )
          )
          .futureValue

      val body = Unmarshal(response.entity).to[Seq[RelationshipInfo]].futureValue
      response.status mustBe StatusCodes.OK
      body must contain only (RelationshipInfo(
        id = relationshipId3,
        from = userId3,
        role = "Operator",
        productRole = "security",
        status = "active",
        products = Set("PDND")
      ),
      RelationshipInfo(
        id = relationshipId4,
        from = userId4,
        role = "Operator",
        productRole = "api",
        status = "active",
        products = Set("PDND")
      ))

    }

    "retrieve only the relationships of a specific role when the current user is not an admin" in {
      val userId          = UUID.randomUUID()
      val adminIdentifier = UUID.randomUUID()
      val userId3         = UUID.randomUUID()
      val userId4         = UUID.randomUUID()
      val institutionId   = UUID.randomUUID()

      val relationshipId1 = UUID.randomUUID()
      val relationshipId2 = UUID.randomUUID()
      val relationshipId3 = UUID.randomUUID()
      val relationshipId4 = UUID.randomUUID()

      val relationship1 =
        Relationship(
          id = relationshipId1,
          from = userId,
          to = institutionId,
          role = Role.Manager,
          productRole = "admin",
          status = Status.Active,
          products = Set.empty
        )
      val relationship2 =
        Relationship(
          id = relationshipId2,
          from = adminIdentifier,
          to = institutionId,
          role = Role.Delegate,
          productRole = "admin",
          status = Status.Active,
          products = Set.empty
        )

      val relationship3 =
        Relationship(
          id = relationshipId3,
          from = userId3,
          to = institutionId,
          role = Role.Operator,
          productRole = "security",
          status = Status.Active,
          products = Set("PDND")
        )

      val relationship4 =
        Relationship(
          id = relationshipId4,
          from = userId4,
          to = institutionId,
          role = Role.Operator,
          productRole = "api",
          status = Status.Active,
          products = Set("PDND")
        )

      val relationships         = Relationships(items = Seq(relationship1, relationship2, relationship3, relationship4))
      val selectedRelationships = Relationships(items = Seq(relationship3))

      (mockAuthorizationProcessService.validateToken _)
        .expects(*)
        .returning(
          Future.successful(
            ValidJWT(
              iss = UUID.randomUUID().toString,
              sub = userId3.toString,
              aud = List("test"),
              exp = OffsetDateTime.now(),
              nbf = OffsetDateTime.now(),
              iat = OffsetDateTime.now(),
              jti = "123"
            )
          )
        )
        .once()

      (mockPartyManagementService.retrieveRelationships _)
        .expects(Some(userId3), Some(institutionId), None)
        .returning(Future.successful(selectedRelationships))
        .once()

      (mockPartyManagementService.retrieveRelationships _)
        .expects(None, Some(institutionId), None)
        .returning(Future.successful(relationships))
        .once()

      val authorization: Seq[Authorization] = Seq(headers.Authorization(OAuth2BearerToken("token")))
      val response =
        Http()
          .singleRequest(
            HttpRequest(
              uri = s"$url/institutions/$institutionId/relationships",
              method = HttpMethods.GET,
              headers = authorization
            )
          )
          .futureValue

      val body = Unmarshal(response.entity).to[Seq[RelationshipInfo]].futureValue
      response.status mustBe StatusCodes.OK
      body must contain only
        RelationshipInfo(
          id = relationshipId3,
          from = userId3,
          role = "Operator",
          productRole = "security",
          status = "active",
          products = Set("PDND")
        )
    }
  }

  "Relationship activation" must {
    "succeed" in {

      val userId         = UUID.randomUUID()
      val institutionId  = UUID.randomUUID()
      val productRole    = "productRole"
      val relationshipId = UUID.randomUUID()

      val relationship =
        Relationship(
          id = relationshipId,
          from = userId,
          to = institutionId,
          filePath = None,
          fileName = None,
          contentType = None,
          role = RelationshipEnums.Role.Operator,
          productRole = productRole,
          status = RelationshipEnums.Status.Suspended,
          products = Set.empty
        )

      (mockPartyManagementService.getRelationshipById _)
        .expects(relationshipId)
        .returning(Future.successful(relationship))

      (mockPartyManagementService.activateRelationship _)
        .expects(relationshipId)
        .returning(Future.successful(()))

      val response =
        Http()
          .singleRequest(
            HttpRequest(
              uri = s"$url/relationships/$relationshipId/activate",
              method = HttpMethods.POST,
              headers = authorization
            )
          )
          .futureValue

      response.status mustBe StatusCodes.NoContent

    }

    "fail if relationship is not Suspended" in {

      val fromId         = UUID.randomUUID()
      val productRole    = "productRole"
      val relationshipId = UUID.randomUUID()

      val relationships =
        Relationship(
          id = relationshipId,
          from = fromId,
          to = UUID.randomUUID(),
          filePath = None,
          fileName = None,
          contentType = None,
          role = RelationshipEnums.Role.Operator,
          productRole = productRole,
          status = RelationshipEnums.Status.Pending,
          products = Set.empty
        )

      (mockPartyManagementService.getRelationshipById _)
        .expects(relationshipId)
        .returning(Future.successful(relationships))

      val response =
        Http()
          .singleRequest(
            HttpRequest(
              uri = s"$url/relationships/$relationshipId/activate",
              method = HttpMethods.POST,
              headers = authorization
            )
          )
          .futureValue

      response.status mustBe StatusCodes.BadRequest

    }

  }

  "Relationship suspension" must {
    "succeed" in {

      val fromId         = UUID.randomUUID()
      val productRole    = "productRole"
      val relationshipId = UUID.randomUUID()

      val relationship =
        Relationship(
          id = relationshipId,
          from = fromId,
          to = UUID.randomUUID(),
          filePath = None,
          fileName = None,
          contentType = None,
          role = RelationshipEnums.Role.Operator,
          productRole = productRole,
          status = RelationshipEnums.Status.Active,
          products = Set.empty
        )

      (mockPartyManagementService.getRelationshipById _)
        .expects(relationshipId)
        .returning(Future.successful(relationship))

      (mockPartyManagementService.suspendRelationship _)
        .expects(relationshipId)
        .returning(Future.successful(()))

      val response =
        Http()
          .singleRequest(
            HttpRequest(
              uri = s"$url/relationships/$relationshipId/suspend",
              method = HttpMethods.POST,
              headers = authorization
            )
          )
          .futureValue

      response.status mustBe StatusCodes.NoContent

    }

    "fail if relationship is not Active" in {

      val fromId         = UUID.randomUUID()
      val productRole    = "productRole"
      val relationshipId = UUID.randomUUID()

      val relationship =
        Relationship(
          id = relationshipId,
          from = fromId,
          to = UUID.randomUUID(),
          filePath = None,
          fileName = None,
          contentType = None,
          role = RelationshipEnums.Role.Operator,
          productRole = productRole,
          status = RelationshipEnums.Status.Pending,
          products = Set.empty
        )

      (mockPartyManagementService.getRelationshipById _)
        .expects(relationshipId)
        .returning(Future.successful(relationship))

      val response =
        Http()
          .singleRequest(
            HttpRequest(
              uri = s"$url/relationships/$relationshipId/suspend",
              method = HttpMethods.POST,
              headers = authorization
            )
          )
          .futureValue

      response.status mustBe StatusCodes.BadRequest

    }

  }

  "Relationship removal" must {
    "succeed when the relationship id is bound to the selected institution" in {
      val relationshipId = UUID.randomUUID()

      mockSubjectAuthorizationValidation(UUID.randomUUID())

      (mockPartyManagementService.deleteRelationshipById _)
        .expects(relationshipId)
        .returning(Future.successful(()))

      val response = Await.result(
        Http().singleRequest(
          HttpRequest(uri = s"$url/relationships/$relationshipId", method = HttpMethods.DELETE, headers = authorization)
        ),
        Duration.Inf
      )

      response.status mustBe StatusCodes.NoContent

    }

    "fail if party management deletion returns a failed future" in {
      val relationshipId = UUID.randomUUID()

      mockSubjectAuthorizationValidation(UUID.randomUUID())

      (mockPartyManagementService.deleteRelationshipById _)
        .expects(relationshipId)
        .returning(Future.failed(new RuntimeException("Party Management Error")))

      val response = Await.result(
        Http().singleRequest(
          HttpRequest(uri = s"$url/relationships/$relationshipId", method = HttpMethods.DELETE, headers = authorization)
        ),
        Duration.Inf
      )

      response.status mustBe StatusCodes.NotFound

    }
  }

  private def mockSubjectAuthorizationValidation(mockUUID: UUID) = {
    val mockSubjectUUID = mockUUID.toString
    (mockAuthorizationProcessService.validateToken _)
      .expects(*)
      .returning(
        Future.successful(
          ValidJWT(
            iss = UUID.randomUUID().toString,
            sub = mockSubjectUUID,
            aud = List("test"),
            exp = OffsetDateTime.now(),
            nbf = OffsetDateTime.now(),
            iat = OffsetDateTime.now(),
            jti = "123"
          )
        )
      )
      .once()
  }

  "Users creation" must {
    "create users" in {
      val taxCode1       = "managerTaxCode"
      val taxCode2       = "delegateTaxCode"
      val institutionId1 = "IST2"
      val orgPartyId1    = "bf80fac0-2775-4646-8fcf-28e083751901"

      val organization1 = Organization(
        institutionId = institutionId1,
        description = "org1",
        digitalAddress = "digitalAddress1",
        id = UUID.fromString(orgPartyId1),
        attributes = Seq.empty,
        fiscalCode = "123"
      )

      val file = new File("src/test/resources/fake.file")

      val managerId  = UUID.randomUUID()
      val delegateId = UUID.randomUUID()
      val manager =
        User(
          name = "manager",
          surname = "manager",
          taxCode = taxCode1,
          role = "Manager",
          platformRole = "admin",
          email = None
        )
      val delegate =
        User(
          name = "delegate",
          surname = "delegate",
          taxCode = taxCode2,
          role = "Delegate",
          platformRole = "admin",
          email = None
        )

      val relationship =
        Relationship(
          id = UUID.randomUUID(),
          from = managerId,
          to = organization1.id,
          filePath = None,
          fileName = None,
          contentType = None,
          role = RelationshipEnums.Role.Manager,
          platformRole = "admin",
          status = RelationshipEnums.Status.Active
        )

      (mockPartyManagementService.retrieveOrganizationByExternalId _)
        .expects(*)
        .returning(Future.successful(organization1))
        .once()

      (mockPartyManagementService.retrieveRelationships _)
        .expects(None, Some(organization1.id), Some("admin"))
        .returning(Future.successful(Relationships(items = Seq(relationship))))
        .once()

      (mockUserRegistryService.createUser _)
        .expects(
          UserRegistryUserSeed(
            externalId = manager.taxCode,
            name = manager.name,
            surname = manager.surname,
            certification = CertificationEnumsNone,
            extras = UserRegistryUserExtras(email = manager.email, birthDate = None)
          )
        )
        .returning(
          Future.successful(
            UserRegistryUser(
              id = managerId,
              externalId = manager.taxCode,
              name = manager.name,
              surname = manager.surname,
              certification = CertificationEnumsNone,
              extras = UserRegistryUserExtras(email = manager.email, birthDate = None)
            )
          )
        )
        .once()

      (mockPartyManagementService.createPerson _)
        .expects(PersonSeed(managerId))
        .returning(Future.successful(Person(managerId)))
        .once()

      (mockUserRegistryService.createUser _)
        .expects(
          UserRegistryUserSeed(
            externalId = delegate.taxCode,
            name = delegate.name,
            surname = delegate.surname,
            certification = CertificationEnumsNone,
            extras = UserRegistryUserExtras(email = delegate.email, birthDate = None)
          )
        )
        .returning(
          Future.successful(
            UserRegistryUser(
              id = delegateId,
              externalId = delegate.taxCode,
              name = delegate.name,
              surname = delegate.surname,
              certification = CertificationEnumsNone,
              extras = UserRegistryUserExtras(email = delegate.email, birthDate = None)
            )
          )
        )
        .once()

      (mockPartyManagementService.createPerson _)
        .expects(PersonSeed(delegateId))
        .returning(Future.successful(Person(delegateId)))
        .once()

      (mockPartyManagementService.createRelationship _).expects(*, *, *, *).returning(Future.successful(())).repeat(2)
      (mockPdfCreator.create _).expects(*, *).returning(Future.successful((file, "hash"))).once()
      (mockPartyManagementService.createToken _).expects(*, *).returning(Future.successful(TokenText("token"))).once()
      (mockMailer.send _).expects(*, *, *).returning(Future.successful(())).once()

      val req = OnBoardingRequest(users = Seq(manager, delegate), institutionId = "institutionId1")

      val data     = Marshal(req).to[MessageEntity].map(_.dataBytes).futureValue
      val response = request(data, "onboarding/users", HttpMethods.POST)

      response.status mustBe StatusCodes.OK

    }

    "not create users when no active manager exist for a relationship" in {
      val taxCode1       = "managerTaxCode"
      val taxCode2       = "delegateTaxCode"
      val institutionId1 = "IST2"
      val orgPartyId1    = "bf80fac0-2775-4646-8fcf-28e083751901"

      val organization1 = Organization(
        institutionId = institutionId1,
        description = "org1",
        digitalAddress = "digitalAddress1",
        id = UUID.fromString(orgPartyId1),
        attributes = Seq.empty,
        fiscalCode = "123"
      )

      val managerId = UUID.randomUUID()
      val manager =
        User(
          name = "manager",
          surname = "manager",
          taxCode = taxCode1,
          role = "Manager",
          platformRole = "admin",
          email = None
        )
      val delegate =
        User(
          name = "delegate",
          surname = "delegate",
          taxCode = taxCode2,
          role = "Delegate",
          platformRole = "admin",
          email = None
        )

      val relationship =
        Relationship(
          id = UUID.randomUUID(),
          from = managerId,
          to = organization1.id,
          filePath = None,
          fileName = None,
          contentType = None,
          role = RelationshipEnums.Role.Manager,
          platformRole = "admin",
          status = RelationshipEnums.Status.Pending
        )

      (mockPartyManagementService.retrieveOrganizationByExternalId _)
        .expects(*)
        .returning(Future.successful(organization1))
        .once()

      (mockPartyManagementService.retrieveRelationships _)
        .expects(None, Some(organization1.id), Some("admin"))
        .returning(Future.successful(Relationships(items = Seq(relationship))))
        .once()

      val req = OnBoardingRequest(users = Seq(manager, delegate), institutionId = "institutionId1")

      val data     = Marshal(req).to[MessageEntity].map(_.dataBytes).futureValue
      val response = request(data, "onboarding/users", HttpMethods.POST)

      response.status mustBe StatusCodes.BadRequest
    }
  }

}<|MERGE_RESOLUTION|>--- conflicted
+++ resolved
@@ -147,10 +147,7 @@
         digitalAddress = "digitalAddress1",
         id = UUID.fromString(orgPartyId1),
         attributes = Seq("1", "2", "3"),
-<<<<<<< HEAD
-=======
         products = Set.empty,
->>>>>>> 52e55fe0
         fiscalCode = "123"
       )
       val organization2 = Organization(
@@ -159,10 +156,7 @@
         digitalAddress = "digitalAddress2",
         id = UUID.fromString(orgPartyId2),
         attributes = Seq("99", "100", "101"),
-<<<<<<< HEAD
-=======
         products = Set.empty,
->>>>>>> 52e55fe0
         fiscalCode = "123"
       )
 
@@ -289,10 +283,7 @@
         digitalAddress = "digitalAddress1",
         id = UUID.fromString(orgPartyId1),
         attributes = Seq("1", "2", "3"),
-<<<<<<< HEAD
-=======
         products = Set.empty,
->>>>>>> 52e55fe0
         fiscalCode = "123"
       )
 
@@ -434,10 +425,7 @@
         digitalAddress = "digitalAddress1",
         id = UUID.fromString(orgPartyId1),
         attributes = Seq.empty,
-<<<<<<< HEAD
-=======
         products = Set.empty,
->>>>>>> 52e55fe0
         fiscalCode = "123"
       )
 
@@ -596,10 +584,7 @@
               description = "test",
               digitalAddress = "big@fish.it",
               attributes = Seq.empty,
-<<<<<<< HEAD
-=======
               products = Set.empty,
->>>>>>> 52e55fe0
               fiscalCode = "123"
             )
           )
@@ -631,10 +616,7 @@
         digitalAddress = "digitalAddress1",
         id = UUID.fromString(orgPartyId1),
         attributes = Seq.empty,
-<<<<<<< HEAD
-=======
         products = Set.empty,
->>>>>>> 52e55fe0
         fiscalCode = "123"
       )
 
@@ -1407,6 +1389,7 @@
         digitalAddress = "digitalAddress1",
         id = UUID.fromString(orgPartyId1),
         attributes = Seq.empty,
+        products = Set.empty,
         fiscalCode = "123"
       )
 
@@ -1420,7 +1403,8 @@
           surname = "manager",
           taxCode = taxCode1,
           role = "Manager",
-          platformRole = "admin",
+          productRole = "admin",
+          products = Set.empty,
           email = None
         )
       val delegate =
@@ -1429,7 +1413,8 @@
           surname = "delegate",
           taxCode = taxCode2,
           role = "Delegate",
-          platformRole = "admin",
+          productRole = "admin",
+          products = Set.empty,
           email = None
         )
 
@@ -1442,7 +1427,8 @@
           fileName = None,
           contentType = None,
           role = RelationshipEnums.Role.Manager,
-          platformRole = "admin",
+          productRole = "admin",
+          products = Set.empty,
           status = RelationshipEnums.Status.Active
         )
 
@@ -1514,7 +1500,10 @@
         .returning(Future.successful(Person(delegateId)))
         .once()
 
-      (mockPartyManagementService.createRelationship _).expects(*, *, *, *).returning(Future.successful(())).repeat(2)
+      (mockPartyManagementService.createRelationship _)
+        .expects(*, *, *, *, *)
+        .returning(Future.successful(()))
+        .repeat(2)
       (mockPdfCreator.create _).expects(*, *).returning(Future.successful((file, "hash"))).once()
       (mockPartyManagementService.createToken _).expects(*, *).returning(Future.successful(TokenText("token"))).once()
       (mockMailer.send _).expects(*, *, *).returning(Future.successful(())).once()
@@ -1540,6 +1529,7 @@
         digitalAddress = "digitalAddress1",
         id = UUID.fromString(orgPartyId1),
         attributes = Seq.empty,
+        products = Set.empty,
         fiscalCode = "123"
       )
 
@@ -1550,7 +1540,8 @@
           surname = "manager",
           taxCode = taxCode1,
           role = "Manager",
-          platformRole = "admin",
+          productRole = "admin",
+          products = Set.empty,
           email = None
         )
       val delegate =
@@ -1559,7 +1550,8 @@
           surname = "delegate",
           taxCode = taxCode2,
           role = "Delegate",
-          platformRole = "admin",
+          productRole = "admin",
+          products = Set.empty,
           email = None
         )
 
@@ -1572,7 +1564,8 @@
           fileName = None,
           contentType = None,
           role = RelationshipEnums.Role.Manager,
-          platformRole = "admin",
+          productRole = "admin",
+          products = Set.empty,
           status = RelationshipEnums.Status.Pending
         )
 
