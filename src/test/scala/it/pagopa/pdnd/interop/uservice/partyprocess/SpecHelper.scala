--- conflicted
+++ resolved
@@ -1,11 +1,8 @@
 package it.pagopa.pdnd.interop.uservice.partyprocess
 
-<<<<<<< HEAD
 import eu.europa.esig.dss.validation.SignedDocumentValidator
 import eu.europa.esig.dss.validation.reports.Reports
-=======
 import com.nimbusds.jwt.JWTClaimsSet
->>>>>>> ea9c402d
 import it.pagopa.pdnd.interop.commons.files.service.FileManager
 import it.pagopa.pdnd.interop.commons.jwt.service.JWTReader
 import it.pagopa.pdnd.interop.commons.mail.model.PersistedTemplate
@@ -26,7 +23,6 @@
 
 trait SpecHelper { self: MockFactory =>
 
-<<<<<<< HEAD
   val processApiMarshaller: ProcessApiMarshaller                 = new ProcessApiMarshallerImpl
   val mockHealthApi: HealthApi                                   = mock[HealthApi]
   val mockPartyManagementService: PartyManagementService         = mock[PartyManagementService]
@@ -41,21 +37,9 @@
   val mockReports: Reports                                       = mock[Reports]
   val mockSignedDocumentValidator: SignedDocumentValidator       = mock[SignedDocumentValidator]
   val mockMailTemplate: PersistedTemplate                        = PersistedTemplate("mock", "mock")
-=======
-  val processApiMarshaller: ProcessApiMarshaller             = new ProcessApiMarshallerImpl
-  val mockHealthApi: HealthApi                               = mock[HealthApi]
-  val mockPartyManagementService: PartyManagementService     = mock[PartyManagementService]
-  val mockPartyRegistryService: PartyRegistryService         = mock[PartyRegistryService]
-  val mockUserRegistryService: UserRegistryManagementService = mock[UserRegistryManagementService]
-  val mockAttributeRegistryService: AttributeRegistryService = mock[AttributeRegistryService]
-  val mockMailer: MailEngine                                 = MockMailEngine
-  val mockPdfCreator: PDFCreator                             = mock[PDFCreator]
-  val mockFileManager: FileManager                           = mock[FileManager]
-  val mockMailTemplate: PersistedTemplate                    = PersistedTemplate("mock", "mock")
-  val mockJWTReader: JWTReader                               = mock[JWTReader]
+  val mockJWTReader: JWTReader                                   = mock[JWTReader]
 
   def mockSubject(uuid: String) = Success(new JWTClaimsSet.Builder().subject(uuid).build())
->>>>>>> ea9c402d
 
   def loadEnvVars() = {
     System.setProperty("DELEGATE_PRODUCT_ROLES", "admin")
