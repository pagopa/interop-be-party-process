--- conflicted
+++ resolved
@@ -3,38 +3,21 @@
 import it.pagopa.pdnd.interop.commons.files.service.FileManager
 import it.pagopa.pdnd.interop.commons.mail.model.PersistedTemplate
 import it.pagopa.pdnd.interop.uservice.partyprocess.api.impl.ProcessApiMarshallerImpl
-<<<<<<< HEAD
 import it.pagopa.pdnd.interop.uservice.partyprocess.api.{HealthApi, PlatformApi, ProcessApiMarshaller}
 import it.pagopa.pdnd.interop.uservice.partyprocess.service._
-=======
-import it.pagopa.pdnd.interop.uservice.partyprocess.service.{
-  AttributeRegistryService,
-  FileManager,
-  Mailer,
-  PDFCreator,
-  PartyManagementService,
-  PartyRegistryService,
-  UserRegistryManagementService
+import org.scalamock.scalatest.MockFactory
+
+import java.io.File
+import scala.concurrent.Future
+
+object MockMailEngine extends MailEngine {
+  override def sendMail(
+    mailTemplate: PersistedTemplate
+  )(addresses: Seq[String], file: File, bodyParameters: Map[String, String]): Future[Unit] = Future.successful(())
 }
->>>>>>> e6e94d53
-import org.scalamock.scalatest.MockFactory
 
 trait SpecHelper { self: MockFactory =>
 
-<<<<<<< HEAD
-  val processApiMarshaller: ProcessApiMarshaller                   = new ProcessApiMarshallerImpl
-  val mockHealthApi: HealthApi                                     = mock[HealthApi]
-  val mockPlatformApi: PlatformApi                                 = mock[PlatformApi]
-  val mockPartyManagementService: PartyManagementService           = mock[PartyManagementService]
-  val mockPartyRegistryService: PartyRegistryService               = mock[PartyRegistryService]
-  val mockUserRegistryService: UserRegistryManagementService       = mock[UserRegistryManagementService]
-  val mockAuthorizationProcessService: AuthorizationProcessService = mock[AuthorizationProcessService]
-  val mockAttributeRegistryService: AttributeRegistryService       = mock[AttributeRegistryService]
-  val mockMailer: MailEngine                                       = mock[MailEngine]
-  val mockPdfCreator: PDFCreator                                   = mock[PDFCreator]
-  val mockFileManager: FileManager                                 = mock[FileManager]
-  val mockMailTemplate: PersistedTemplate                          = PersistedTemplate("mock", "mock")
-=======
   val processApiMarshaller: ProcessApiMarshaller             = new ProcessApiMarshallerImpl
   val mockHealthApi: HealthApi                               = mock[HealthApi]
   val mockPlatformApi: PlatformApi                           = mock[PlatformApi]
@@ -42,9 +25,9 @@
   val mockPartyRegistryService: PartyRegistryService         = mock[PartyRegistryService]
   val mockUserRegistryService: UserRegistryManagementService = mock[UserRegistryManagementService]
   val mockAttributeRegistryService: AttributeRegistryService = mock[AttributeRegistryService]
-  val mockMailer: Mailer                                     = mock[Mailer]
+  val mockMailer: MailEngine                                 = MockMailEngine
   val mockPdfCreator: PDFCreator                             = mock[PDFCreator]
   val mockFileManager: FileManager                           = mock[FileManager]
->>>>>>> e6e94d53
+  val mockMailTemplate: PersistedTemplate                    = PersistedTemplate("mock", "mock")
 
 }